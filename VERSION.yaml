os: "11.0"
<<<<<<< HEAD
version: "Big Sur, Revision 2"
date: "2021-03-18"
=======
version: "Big Sur, Revision 3"
date: "2021-07-22"
>>>>>>> 63e318ac
<|MERGE_RESOLUTION|>--- conflicted
+++ resolved
@@ -1,8 +1,3 @@
 os: "11.0"
-<<<<<<< HEAD
-version: "Big Sur, Revision 2"
-date: "2021-03-18"
-=======
 version: "Big Sur, Revision 3"
-date: "2021-07-22"
->>>>>>> 63e318ac
+date: "2021-07-22"