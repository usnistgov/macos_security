--- conflicted
+++ resolved
@@ -73,11 +73,8 @@
   - 800-53r5_low 
   - 800-171 
   - cnssi-1253
-<<<<<<< HEAD
-=======
   - cisv8
   - stig
->>>>>>> 8ef37541
 severity: "medium"
 mobileconfig: false
 mobileconfig_info: