id: audit_control_group_configure
title: Configure Audit_Control Group to Wheel
discussion: |
  /etc/security/audit_control _MUST_ have the group set to wheel.
check: |
  /bin/ls -dn /etc/security/audit_control | /usr/bin/awk '{print $4}'
result:
  integer: 0
fix: |
  [source,bash]
  ----
  /usr/bin/chgrp wheel /etc/security/audit_control
  ----
references:
  cce:
    - CCE-94107-0
  cci:
    - CCI-000162
    - CCI-000163
    - CCI-000164
    - CCI-000171
    - CCI-001493
    - CCI-001494
    - CCI-001495
  800-53r5:
    - AU-9
  800-53r4:
    - AU-9
  srg:
    - SRG-OS-000256-GPOS-00097
    - SRG-OS-000057-GPOS-00027
    - SRG-OS-000063-GPOS-00032
    - SRG-OS-000059-GPOS-00029
    - SRG-OS-000257-GPOS-00098
    - SRG-OS-000258-GPOS-00099
    - SRG-OS-000058-GPOS-00028
  disa_stig:
<<<<<<< HEAD
    - APPL-15-001110
  800-171r2:
    - N/A
=======
    - N/A
  800-171r3:
    - 03.03.08
>>>>>>> b32a6bf1
  cis:
    benchmark:
      - 3.5 (level 1)
    controls v8:
      - 3.3
  cmmc:
    - AU.L2-3.3.8
macOS:
  - '15.0'
tags:
  - cis_lvl1
  - cis_lvl2
  - cisv8
  - cnssi-1253_moderate
  - cnssi-1253_low
  - cnssi-1253_high
  - cmmc_lvl2
  - stig
severity: medium
mobileconfig: false
mobileconfig_info:<|MERGE_RESOLUTION|>--- conflicted
+++ resolved
@@ -35,15 +35,9 @@
     - SRG-OS-000258-GPOS-00099
     - SRG-OS-000058-GPOS-00028
   disa_stig:
-<<<<<<< HEAD
     - APPL-15-001110
-  800-171r2:
-    - N/A
-=======
-    - N/A
   800-171r3:
     - 03.03.08
->>>>>>> b32a6bf1
   cis:
     benchmark:
       - 3.5 (level 1)
