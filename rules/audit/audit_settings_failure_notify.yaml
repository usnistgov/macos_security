id: audit_settings_failure_notify
title: Configure Audit Failure Notification
discussion: |
  The audit service _MUST_ be configured to immediately print messages to the console or email administrator users when an auditing failure occurs.

  It is critical for the appropriate personnel to be made aware immediately if a system is at risk of failing to process audit logs as required. Without a real-time alert, security personnel may be unaware of a potentially harmful failure in the auditing system's capability, and system operation may be adversely affected.
check: |
  /usr/bin/grep -c "logger -s -p" /etc/security/audit_warn
result:
  integer: 1
fix: |
  [source,bash]
  ----
  /usr/bin/sed -i.bak 's/logger -p/logger -s -p/' /etc/security/audit_warn; /usr/sbin/audit -s
  ----
references:
  cce:
    - CCE-94131-0
  cci:
    - CCI-000140
    - CCI-001858
  800-53r5:
    - AU-5(2)
    - AU-5
  800-53r4:
    - AU-5
    - AU-5(2)
  srg:
    - SRG-OS-000047-GPOS-00023
    - SRG-OS-000344-GPOS-00135
  disa_stig:
<<<<<<< HEAD
    - APPL-15-001031
  800-171r2:
    - 3.3.4
=======
    - N/A
  800-171r3:
    - 03.03.04
>>>>>>> b32a6bf1
  cmmc:
    - AU.L2-3.3.4
macOS:
  - '15.0'
tags:
  - 800-53r5_low
  - 800-53r5_moderate
  - 800-53r4_high
  - 800-53r5_high
  - 800-171
  - cnssi-1253_moderate
  - cnssi-1253_low
  - cnssi-1253_high
  - cmmc_lvl2
  - stig
severity: medium
mobileconfig: false
mobileconfig_info:<|MERGE_RESOLUTION|>--- conflicted
+++ resolved
@@ -29,15 +29,9 @@
     - SRG-OS-000047-GPOS-00023
     - SRG-OS-000344-GPOS-00135
   disa_stig:
-<<<<<<< HEAD
     - APPL-15-001031
-  800-171r2:
-    - 3.3.4
-=======
-    - N/A
   800-171r3:
     - 03.03.04
->>>>>>> b32a6bf1
   cmmc:
     - AU.L2-3.3.4
 macOS:
