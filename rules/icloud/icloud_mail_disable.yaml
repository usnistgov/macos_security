id: icloud_mail_disable
title: "Disable iCloud Mail"
discussion: |
  The macOS built-in Mail.app connection to Apple's iCloud service _MUST_ be disabled.

  Apple's iCloud service does not provide an organization with enough control over the storage and access of data and, therefore, automated mail synchronization _MUST_ be controlled by an organization approved service.
check: |
  /usr/bin/osascript -l JavaScript << EOS
  $.NSUserDefaults.alloc.initWithSuiteName('com.apple.applicationaccess')\
  .objectForKey('allowCloudMail').js
  EOS
result:
  string: "false"
fix: |
  This is implemented by a Configuration Profile.
references:
  cce:
    - CCE-91747-6
  cci:
    - CCI-000381
    - CCI-001774
  800-53r5:
    - AC-20
    - AC-20(1)
    - CM-7
    - CM-7(1)
    - SC-7(10)
  800-53r4:
    - CM-7
    - CM-7(1)
    - AC-20
    - AC-20(1)
  srg:
    - SRG-OS-000095-GPOS-00049
    - SRG-OS-000370-GPOS-00155
  disa_stig:
    - APPL-13-002015
  800-171r2:
    - 3.1.20
    - 3.4.6
  cis:
    benchmark:
      - N/A
    controls v8:
      - 4.1
      - 4.8
      - 15.3
  cmmc:
    - AC.L1-3.1.20
    - CM.L2-3.4.6
    - CM.L2-3.4.7
macOS:
  - "13.0"
tags:
  - 800-53r5_low
  - 800-53r5_moderate
  - 800-53r5_high
  - 800-53r4_low
  - 800-53r4_moderate
  - 800-53r4_high
  - 800-171
  - cnssi-1253
  - cisv8
<<<<<<< HEAD
  - cnssi-1253_moderate
  - cnssi-1253_low
  - cnssi-1253_high
  - cmmc_lvl2
  - cmmc_lvl1
=======
  - stig
>>>>>>> a6fbad22
severity: "low"
mobileconfig: true
mobileconfig_info:
  com.apple.applicationaccess:
    allowCloudMail: false<|MERGE_RESOLUTION|>--- conflicted
+++ resolved
@@ -61,15 +61,12 @@
   - 800-171
   - cnssi-1253
   - cisv8
-<<<<<<< HEAD
   - cnssi-1253_moderate
   - cnssi-1253_low
   - cnssi-1253_high
   - cmmc_lvl2
   - cmmc_lvl1
-=======
   - stig
->>>>>>> a6fbad22
 severity: "low"
 mobileconfig: true
 mobileconfig_info:
