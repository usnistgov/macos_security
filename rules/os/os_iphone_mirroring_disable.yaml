id: os_iphone_mirroring_disable
title: Disable iPhone Mirroring
discussion: |-
  iPhone Mirroing _MUST_ be disabled to prevent file transfers to or from unauthorized devices. Disabling iPhone Mirroring also prevents potentially unauthorized applications from appearing as if they are installed on the Mac.
check: |
  /usr/bin/osascript -l JavaScript << EOS
  $.NSUserDefaults.alloc.initWithSuiteName('com.apple.applicationaccess')\
  .objectForKey('allowiPhoneMirroring').js
  EOS
result:
  string: 'false'
fix: |
  This is implemented by a Configuration Profile
references:
  cce:
    - CCE-94213-6
  cci:
    - CCI-000213
    - CCI-000381
    - CCI-001443
  800-53r5:
    - AC-3
    - AC-20
    - CM-7
    - CM-7(1)
  800-53r4:
    - CM-7
    - CM-7(1)
    - AC-3
    - AC-20
  srg:
    - SRG-OS-000300-GPOS-00118
    - SRG-OS-000080-GPOS-00048
    - SRG-OS-000095-GPOS-00049
  disa_stig:
<<<<<<< HEAD
    - N/A
=======
    - APPL-15-002271
>>>>>>> 13d1e916
  800-171r3:
    - 03.01.02
    - 03.01.20
    - 03.04.06
  cis:
    benchmark:
<<<<<<< HEAD
      - 2.3.1.1 (level 1)
=======
      - N/A
>>>>>>> 13d1e916
    controls v8:
      - 4.1
      - 4.8
      - 6.7
  cmmc:
    - AC.L1-3.1.1
    - AC.L1-3.1.20
    - CM.L2-3.4.6
    - CM.L2-3.4.7
macOS:
  - '15.0'
tags:
  - 800-53r5_low
  - 800-53r5_moderate
  - 800-53r5_high
  - 800-53r4_low
  - 800-53r4_moderate
  - 800-53r4_high
  - 800-171
<<<<<<< HEAD
  - cis_lvl1
  - cis_lvl2
=======
>>>>>>> 13d1e916
  - cisv8
  - cnssi-1253_low
  - cnssi-1253_high
  - cmmc_lvl2
  - cmmc_lvl1
severity: medium
mobileconfig: true
mobileconfig_info:
  com.apple.applicationaccess:
    allowiPhoneMirroring: false<|MERGE_RESOLUTION|>--- conflicted
+++ resolved
@@ -33,22 +33,14 @@
     - SRG-OS-000080-GPOS-00048
     - SRG-OS-000095-GPOS-00049
   disa_stig:
-<<<<<<< HEAD
-    - N/A
-=======
     - APPL-15-002271
->>>>>>> 13d1e916
   800-171r3:
     - 03.01.02
     - 03.01.20
     - 03.04.06
   cis:
     benchmark:
-<<<<<<< HEAD
-      - 2.3.1.1 (level 1)
-=======
       - N/A
->>>>>>> 13d1e916
     controls v8:
       - 4.1
       - 4.8
@@ -68,11 +60,6 @@
   - 800-53r4_moderate
   - 800-53r4_high
   - 800-171
-<<<<<<< HEAD
-  - cis_lvl1
-  - cis_lvl2
-=======
->>>>>>> 13d1e916
   - cisv8
   - cnssi-1253_low
   - cnssi-1253_high
