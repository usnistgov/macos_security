--- conflicted
+++ resolved
@@ -5,15 +5,6 @@
 
   NOTE: /etc/ssh/ssh_config will be automatically modified to its original state following any update or major upgrade to the operating system.
 check: |
-<<<<<<< HEAD
-  /usr/bin/awk '/^ServerAliveCountMax/{print $2}' /etc/ssh/ssh_config
-result:
-  integer: $ODV
-fix: |
-  [source,bash]
-  ----
-  /usr/bin/grep -q '^ServerAliveCountMax' /etc/ssh/ssh_config && /usr/bin/sed -i.bak  's/.*ServerAliveCountMax.*/ServerAliveCountMax $ODV/' /etc/ssh/ssh_config || /bin/echo 'ServerAliveCountMax $ODV' >> /etc/ssh/ssh_config
-=======
   ret="pass"
   for u in $(/usr/bin/dscl . -list /Users UniqueID | /usr/bin/awk '$2 > 500 {print $1}'); do
     sshCheck=$(/usr/bin/sudo -u $u /usr/bin/ssh -G . | /usr/bin/grep -c "^serveralivecountmax 0")
@@ -35,7 +26,6 @@
       /usr/bin/sudo -u $u /usr/bin/grep -q '^ServerAliveCountMax' "$c" && /usr/bin/sed -i '' 's/.*ServerAliveCountMax.*/ServerAliveCountMax 0/' "$c" || /bin/echo 'ServerAliveCountMax 0' >> "$c"
     done
   done
->>>>>>> 0afcf548
   ----
 references:
   cce:
