--- conflicted
+++ resolved
@@ -18,13 +18,8 @@
     - N/A
   disa_stig:
     - N/A
-<<<<<<< HEAD
-  800-171r2:
-    - N/A
   indigo:
     - ANNEX K
-=======
->>>>>>> 7ae14d8c
   cis:
     benchmark:
       - 3.2.1.1 (level 2 - Institutionally-Owned Devices)
