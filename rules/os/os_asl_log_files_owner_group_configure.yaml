--- conflicted
+++ resolved
@@ -33,13 +33,10 @@
 tags:
   - 800-53r5_moderate
   - 800-53r5_high
-<<<<<<< HEAD
   - cnssi-1253_moderate
   - cnssi-1253_low
   - cnssi-1253_high
-=======
   - stig
->>>>>>> a6fbad22
 severity: "medium"
 mobileconfig: false
 mobileconfig_info: