--- conflicted
+++ resolved
@@ -3,15 +3,9 @@
 discussion: |
   The ability to log in to another user's active or locked session _MUST_ be disabled.
 
-<<<<<<< HEAD
   macOS has a privilege that can be granted to any user that will allow that user to unlock active user's sessions. Disabling the admins and/or user's ability to log into another user's active and locked session prevents unauthorized persons from viewing potentially sensitive and/or personal information.
   
   NOTE: Configuring this setting will change the user experience and disable TouchID from unlocking the screensaver. To restore the user experience and allow TouchID to unlock the screensaver, you can run `sudo defaults write /Library/Preferences/com.apple.loginwindow screenUnlockMode -int 1`. This setting can also be deployed with a configuration profile.
-=======
-  macOS has a privilege that can be granted to any user that will allow that user to unlock active user's sessions. Disabling the admins and/or user's ability to log into another user's active andlocked session prevents unauthorized persons from viewing potentially sensitive and/or personal information.
-
-  NOTE: Configuring this setting will disable TouchID from unlocking the screensaver.
->>>>>>> f102dc9a
 check: |
   /usr/bin/security authorizationdb read system.login.screensaver 2>&1 | /usr/bin/grep -c '<string>$ODV</string>'
 result:
@@ -49,7 +43,6 @@
     - IA.L1-3.5.1
     - IA.L1-3.5.2
 macOS:
-<<<<<<< HEAD
   - "14.0"
 odv:
   hint: "Review the /System/Library/Security/authorization.plist file for more information."
@@ -57,9 +50,6 @@
   cis_lvl1: "use-login-window-ui"
   cis_lvl2: "use-login-window-ui"
   stig: "authenticate-session-owner"
-=======
-  - '14.0'
->>>>>>> f102dc9a
 tags:
   - 800-53r5_low
   - 800-53r5_moderate
