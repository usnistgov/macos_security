--- conflicted
+++ resolved
@@ -1,12 +1,6 @@
 id: os_library_validation_enabled
-<<<<<<< HEAD
 title: Enable Library Validation
 discussion: Library validation  _MUST_ be enabled.
-=======
-title: "Enable Library Validation"
-discussion:
-  Library validation  _MUST_ be enabled.
->>>>>>> 5acbdbd2
 check: |
   /usr/bin/osascript -l JavaScript << EOS
   $.NSUserDefaults.alloc.initWithSuiteName('com.apple.security.libraryvalidation')\
@@ -18,11 +12,7 @@
   This is implemented by a Configuration Profile.
 references:
   cce:
-<<<<<<< HEAD
-    - N/A
-=======
     - CCE-92814-3
->>>>>>> 5acbdbd2
   cci:
     - N/A
   800-53r5:
