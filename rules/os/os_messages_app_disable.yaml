--- conflicted
+++ resolved
@@ -56,22 +56,9 @@
 macOS:
   - "13.0"
 tags:
-<<<<<<< HEAD
-  - none
   - cnssi-1253_moderate
   - cnssi-1253_low
   - cnssi-1253_high
-=======
-  - 800-53r5_low 
-  - 800-53r5_moderate 
-  - 800-53r5_high 
-  - 800-53r4_low 
-  - 800-53r4_moderate 
-  - 800-53r4_high 
-  - 800-171 
-  - cnssi-1253
-  - cisv8
->>>>>>> a6fbad22
 severity: "low"
 mobileconfig: true
 mobileconfig_info:
