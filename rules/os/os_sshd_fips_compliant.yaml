id: os_sshd_fips_compliant
title: Limit SSHD to FIPS Compliant Connections
discussion: |
  If SSHD is enabled then it _MUST_ be configured to limit the Ciphers, HostbasedAcceptedAlgorithms, HostKeyAlgorithms, KexAlgorithms, MACs, PubkeyAcceptedAlgorithms, CASignatureAlgorithms to algorithms that are FIPS 140 validated.

  FIPS 140-2 is the current standard for validating that mechanisms used to access cryptographic modules utilize authentication that meet federal requirements.

  Operating systems utilizing encryption _MUST_ use FIPS validated mechanisms for authenticating to cryptographic modules.

  NOTE: For more information on FIPS compliance with the version of SSHD included in the macOS, the manual page apple_ssh_and_fips has additional information.
check: |
  fips_sshd_config=("Ciphers aes128-gcm@openssh.com" "HostbasedAcceptedAlgorithms ecdsa-sha2-nistp256,ecdsa-sha2-nistp256-cert-v01@openssh.com" "HostKeyAlgorithms ecdsa-sha2-nistp256,ecdsa-sha2-nistp256-cert-v01@openssh.com" "KexAlgorithms ecdh-sha2-nistp256" "MACs hmac-sha2-256" "PubkeyAcceptedAlgorithms ecdsa-sha2-nistp256,ecdsa-sha2-nistp256-cert-v01@openssh.com" "CASignatureAlgorithms ecdsa-sha2-nistp256")
  total=0
  for config in $fips_sshd_config; do
    total=$(expr $(/usr/sbin/sshd -G | /usr/bin/grep -i -c "$config") + $total)
  done

  echo $total
result:
  integer: 7
fix: |
  [source,bash]
  ----
  include_dir=$(/usr/bin/awk '/^Include/ {print $2}' /etc/ssh/sshd_config | /usr/bin/tr -d '*')

  if [[ -z $include_dir ]]; then
    /usr/bin/sed -i.bk "1s/.*/Include \/etc\/ssh\/sshd_config.d\/\*/" /etc/ssh/sshd_config
  fi

  fips_sshd_config=("Ciphers aes128-gcm@openssh.com" "HostbasedAcceptedAlgorithms ecdsa-sha2-nistp256,ecdsa-sha2-nistp256-cert-v01@openssh.com" "HostKeyAlgorithms ecdsa-sha2-nistp256,ecdsa-sha2-nistp256-cert-v01@openssh.com" "KexAlgorithms ecdh-sha2-nistp256" "MACs hmac-sha2-256" "PubkeyAcceptedAlgorithms ecdsa-sha2-nistp256,ecdsa-sha2-nistp256-cert-v01@openssh.com" "CASignatureAlgorithms ecdsa-sha2-nistp256")

  for config in $fips_sshd_config; do
    /usr/bin/grep -qxF "$config" "${include_dir}01-mscp-sshd.conf" 2>/dev/null || echo "$config" >> "${include_dir}01-mscp-sshd.conf"
  done

  for file in $(ls ${include_dir}); do
    if [[ "$file" == "100-macos.conf" ]]; then
        continue
    fi
    if [[ "$file" == "01-mscp-sshd.conf" ]]; then
        break
    fi
    /bin/mv ${include_dir}${file} ${include_dir}20-${file}
  done
  ----
references:
  cce:
<<<<<<< HEAD
    - N/A
=======
    - CCE-92902-6
>>>>>>> 5acbdbd2
  cci:
    - N/A
  800-53r5:
    - AC-17(2)
    - IA-7
    - SC-13
    - SC-8(1)
  800-53r4:
    - AC-17(2)
    - IA-7
    - SC-8(1)
    - SC-13
    - MA-4(6)
  srg:
    - SRG-OS-000250-GPOS-00093
    - SRG-OS-000120-GPOS-00061
    - SRG-OS-000424-GPOS-00188
    - SRG-OS-000394-GPOS-00174
    - SRG-OS-000478-GPOS-00223
    - SRG-OS-000033-GPOS-00014
    - SRG-OS-000393-GPOS-00173
    - SRG-OS-000396-GPOS-00176
  disa_stig:
    - N/A
  800-171r2:
    - 3.1.13
    - 3.13.8
    - 3.13.11
  cmmc:
    - AC.L2-3.1.13
    - MP.L2-3.8.6
    - SC.L2-3.13.8
    - SC.L2-3.13.11
macOS:
  - '14.0'
tags:
  - 800-53r5_moderate
  - 800-53r5_high
  - 800-53r5_low
  - 800-53r4_low
  - 800-53r4_moderate
  - 800-53r4_high
  - 800-171
  - cnssi-1253_moderate
  - cnssi-1253_low
  - cnssi-1253_high
  - cmmc_lvl2
  - newstig
severity: medium
mobileconfig: false
mobileconfig_info:<|MERGE_RESOLUTION|>--- conflicted
+++ resolved
@@ -45,11 +45,7 @@
   ----
 references:
   cce:
-<<<<<<< HEAD
-    - N/A
-=======
     - CCE-92902-6
->>>>>>> 5acbdbd2
   cci:
     - N/A
   800-53r5:
