id: os_sshd_fips_compliant
title: Limit SSHD to FIPS Compliant Connections
discussion: |
  If SSHD is enabled then it _MUST_ be configured to limit the Ciphers, HostbasedAcceptedAlgorithms, HostKeyAlgorithms, KexAlgorithms, MACs, PubkeyAcceptedAlgorithms, CASignatureAlgorithms to algorithms that are FIPS 140 validated.

  FIPS 140-3 is the current standard for validating that mechanisms used to access cryptographic modules utilize authentication that meet federal requirements.

  Operating systems utilizing encryption _MUST_ use FIPS validated mechanisms for authenticating to cryptographic modules.

  NOTE: For more information on FIPS compliance with the version of SSHD included in the macOS, the manual page apple_ssh_and_fips has additional information.
check: |
  fips_sshd_config=("Ciphers aes128-gcm@openssh.com" "HostbasedAcceptedAlgorithms ecdsa-sha2-nistp256,ecdsa-sha2-nistp256-cert-v01@openssh.com" "HostKeyAlgorithms ecdsa-sha2-nistp256-cert-v01@openssh.com,sk-ecdsa-sha2-nistp256-cert-v01@openssh.com,ecdsa-sha2-nistp256,sk-ecdsa-sha2-nistp256@openssh.com" "KexAlgorithms ecdh-sha2-nistp256" "MACs hmac-sha2-256-etm@openssh.com,hmac-sha2-256" "PubkeyAcceptedAlgorithms ecdsa-sha2-nistp256,ecdsa-sha2-nistp256-cert-v01@openssh.com,sk-ecdsa-sha2-nistp256-cert-v01@openssh.com" "CASignatureAlgorithms ecdsa-sha2-nistp256,sk-ecdsa-sha2-nistp256@openssh.com")
  total=0
  for config in $fips_sshd_config; do
    total=$(expr $(/usr/sbin/sshd -G | /usr/bin/grep -i -c "$config") + $total)
  done

  echo $total
result:
  integer: 7
fix: |
  [source,bash]
  ----
<<<<<<< HEAD
  /bin/ln -fs /etc/ssh/crypto/fips.conf /etc/ssh/crypto.conf
=======
  include_dir=$(/usr/bin/awk '/^Include/ {print $2}' /etc/ssh/sshd_config | /usr/bin/tr -d '*')

  if [[ -z $include_dir ]]; then
    /usr/bin/sed -i.bk "1s/.*/Include \/etc\/ssh\/sshd_config.d\/\*/" /etc/ssh/sshd_config
  fi
  
  fips_sshd_config=("Ciphers aes128-gcm@openssh.com" "HostbasedAcceptedAlgorithms ecdsa-sha2-nistp256,ecdsa-sha2-nistp256-cert-v01@openssh.com" "HostKeyAlgorithms ecdsa-sha2-nistp256-cert-v01@openssh.com,sk-ecdsa-sha2-nistp256-cert-v01@openssh.com,ecdsa-sha2-nistp256,sk-ecdsa-sha2-nistp256@openssh.com" "KexAlgorithms ecdh-sha2-nistp256" "MACs hmac-sha2-256-etm@openssh.com,hmac-sha2-256" "PubkeyAcceptedAlgorithms ecdsa-sha2-nistp256,ecdsa-sha2-nistp256-cert-v01@openssh.com,sk-ecdsa-sha2-nistp256-cert-v01@openssh.com" "CASignatureAlgorithms ecdsa-sha2-nistp256,sk-ecdsa-sha2-nistp256@openssh.com")

  for config in $fips_sshd_config; do
    /usr/bin/grep -qxF "$config" "${include_dir}01-mscp-sshd.conf" 2>/dev/null || echo "$config" >> "${include_dir}01-mscp-sshd.conf"
  done

  for file in $(ls ${include_dir}); do
    if [[ "$file" == "100-macos.conf" ]]; then
        continue
    fi
    if [[ "$file" == "01-mscp-sshd.conf" ]]; then
        break
    fi
    /bin/mv ${include_dir}${file} ${include_dir}20-${file}
  done
>>>>>>> b32a6bf1
  ----
references:
  cce:
    - CCE-94305-0
  cci:
    - CCI-000068
    - CCI-000803
    - CCI-001453
    - CCI-002421
    - CCI-002450
    - CCI-002890
    - CCI-003123    
  800-53r5:
    - AC-17(2)
    - IA-7
    - SC-13
    - SC-8(1)
  800-53r4:
    - AC-17(2)
    - IA-7
    - SC-8(1)
    - SC-13
    - MA-4(6)
  srg:
    - SRG-OS-000250-GPOS-00093
    - SRG-OS-000120-GPOS-00061
    - SRG-OS-000424-GPOS-00188
    - SRG-OS-000394-GPOS-00174
    - SRG-OS-000478-GPOS-00223
    - SRG-OS-000033-GPOS-00014
    - SRG-OS-000393-GPOS-00173
    - SRG-OS-000396-GPOS-00176
  disa_stig:
<<<<<<< HEAD
    - APPL-15-000054
  800-171r2:
    - 3.1.13
    - 3.13.8
    - 3.13.11
=======
    - N/A
  800-171r3:
    - 03.13.08
    - 03.13.11
>>>>>>> b32a6bf1
  cmmc:
    - AC.L2-3.1.13
    - MP.L2-3.8.6
    - SC.L2-3.13.8
    - SC.L2-3.13.11
macOS:
  - '15.0'
tags:
  - 800-53r5_moderate
  - 800-53r5_high
  - 800-53r5_low
  - 800-53r4_low
  - 800-53r4_moderate
  - 800-53r4_high
  - 800-171
  - cnssi-1253_moderate
  - cnssi-1253_low
  - cnssi-1253_high
  - cmmc_lvl2
  - stig
severity: high
mobileconfig: false
mobileconfig_info:
ddm_info:
  declarationtype: com.apple.configuration.services.configuration-files
  service: com.apple.sshd
  config_file: sshd_config
  configuration_key: file
  configuration_value: |
    Ciphers aes128-gcm@openssh.com
    HostbasedAcceptedAlgorithms ecdsa-sha2-nistp256,ecdsa-sha2-nistp256-cert-v01@openssh.com
    HostKeyAlgorithms ecdsa-sha2-nistp256,ecdsa-sha2-nistp256-cert-v01@openssh.com
    KexAlgorithms ecdh-sha2-nistp256
    MACs hmac-sha2-256
    PubkeyAcceptedAlgorithms ecdsa-sha2-nistp256,ecdsa-sha2-nistp256-cert-v01@openssh.com
    CASignatureAlgorithms ecdsa-sha2-nistp256<|MERGE_RESOLUTION|>--- conflicted
+++ resolved
@@ -21,9 +21,6 @@
 fix: |
   [source,bash]
   ----
-<<<<<<< HEAD
-  /bin/ln -fs /etc/ssh/crypto/fips.conf /etc/ssh/crypto.conf
-=======
   include_dir=$(/usr/bin/awk '/^Include/ {print $2}' /etc/ssh/sshd_config | /usr/bin/tr -d '*')
 
   if [[ -z $include_dir ]]; then
@@ -45,7 +42,6 @@
     fi
     /bin/mv ${include_dir}${file} ${include_dir}20-${file}
   done
->>>>>>> b32a6bf1
   ----
 references:
   cce:
@@ -79,18 +75,10 @@
     - SRG-OS-000393-GPOS-00173
     - SRG-OS-000396-GPOS-00176
   disa_stig:
-<<<<<<< HEAD
     - APPL-15-000054
-  800-171r2:
-    - 3.1.13
-    - 3.13.8
-    - 3.13.11
-=======
-    - N/A
   800-171r3:
     - 03.13.08
     - 03.13.11
->>>>>>> b32a6bf1
   cmmc:
     - AC.L2-3.1.13
     - MP.L2-3.8.6
