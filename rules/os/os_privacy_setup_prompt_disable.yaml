--- conflicted
+++ resolved
@@ -22,21 +22,15 @@
     - CM-7
     - CM-7(1)
   srg:
-<<<<<<< HEAD
-    - N/A
+    - SRG-OS-000095-GPOS-00049
   disa_stig: 
-    - N/A
+    - APPL-12-002036
   cis:
     benchmark:
       - N/A
     v8:
       - 4.1
       - 4.8
-=======
-    - SRG-OS-000095-GPOS-00049
-  disa_stig:
-    - APPL-12-002036
->>>>>>> 8ef37541
 macOS:
   - "12.0"
 tags:
