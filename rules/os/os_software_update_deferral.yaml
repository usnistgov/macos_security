--- conflicted
+++ resolved
@@ -40,15 +40,9 @@
       - 7.3
       - 7.4
 macOS:
-<<<<<<< HEAD
   - '14.0'
 odv:
   hint: Number of days.
-=======
-  - "14.0"
-odv:
-  hint: "Number of days."
->>>>>>> 5acbdbd2
   recommended: 30
   cis_lvl1: 30
   cis_lvl2: 30
