id: os_sshd_key_exchange_algorithm_configure
title: "Configure SSHD to Use Secure Key Exchange Algorithms"
discussion: |
  If SSHD is enabled then it _MUST_ be configured to limit the Message Key Exchange Algorithms. This is required for compliance with the DISA STIG for macOS.

  In order to meet FIPS 140-3 compliance, please use the configuration in *os_sshd_fips_compliant* which follows the recommended guidelines from Apple in the manpage *apple_ssh_and_fips* and found on

  link:https://support.apple.com/guide/certifications/macos-security-certifications-apc35eb3dc4fa/web[]

  NOTE: /etc/ssh/sshd_config will be automatically modified to its original state following any update or major upgrade to the operating system.
check: |
  /usr/sbin/sshd -T | /usr/bin/grep -ci "^KexAlgorithms diffie-hellman-group-exchange-sha256"
result:
  integer: 1
fix: |
  [source,bash]
  ----
  include_dir=$(/usr/bin/awk '/^Include/ {print $2}' /etc/ssh/sshd_config | /usr/bin/tr -d '*')

  if [[ -z $include_dir ]]; then
    /usr/bin/sed -i.bk "1s/.*/Include \/etc\/ssh\/sshd_config.d\/\*/" /etc/ssh/sshd_config
  fi

  /usr/bin/grep -qxF 'KexAlgorithms diffie-hellman-group-exchange-sha256' "${include_dir}01-mscp-sshd.conf" 2>/dev/null || echo "KexAlgorithms diffie-hellman-group-exchange-sha256" >> "${include_dir}01-mscp-sshd.conf"

  for file in $(ls ${include_dir}); do
    if [[ "$file" == "100-macos.conf" ]]; then
        continue
    fi
    if [[ "$file" == "01-mscp-sshd.conf" ]]; then
        break
    fi
    /bin/mv ${include_dir}${file} ${include_dir}20-${file}
  done
  ----
references:
  cce:
    - CCE-91891-2
  cci:
    - N/A
  800-53r5:
    - AC-17(2)
    - IA-7
    - MA-4(6)
  800-53r4:
    - IA-7
    - AC-17(2)
    - MA-4(6)
  srg:
    - N/A
  disa_stig:
    - APPL-13-000056
  800-171r2:
    - N/A
  cmmc:
    - AC.L2-3.1.13
macOS:
  - "13.0"
tags:
<<<<<<< HEAD
  - none
  - cnssi-1253_moderate
  - cnssi-1253_low
  - cnssi-1253_high
  - cmmc_lvl2
severity: "medium"
=======
  - stig
severity: "high"
>>>>>>> a6fbad22
mobileconfig: false
mobileconfig_info:<|MERGE_RESOLUTION|>--- conflicted
+++ resolved
@@ -57,16 +57,11 @@
 macOS:
   - "13.0"
 tags:
-<<<<<<< HEAD
-  - none
   - cnssi-1253_moderate
   - cnssi-1253_low
   - cnssi-1253_high
   - cmmc_lvl2
-severity: "medium"
-=======
   - stig
 severity: "high"
->>>>>>> a6fbad22
 mobileconfig: false
 mobileconfig_info: