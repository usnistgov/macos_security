id: os_sudo_log_enforce
title: Configure Sudo To Log Events
discussion: |
  Sudo _MUST_ be configured to log privilege escalation.
check: |
  /usr/bin/sudo /usr/bin/sudo -V | /usr/bin/grep -c "Log when a command is allowed by sudoers"
result:
  integer: 1
fix: |
  [source,bash]
  ----
  /usr/bin/find /etc/sudoers* -type f -exec sed -i '' '/timestamp_timeout/d' '{}' \;
  /bin/echo "Defaults timestamp_timeout=$ODV" >> /etc/sudoers.d/mscp
  ----
references:
  cce:
    - N/A
  cci:
    - N/A
  800-53r5:
    - AC-6(9)
  800-53r4:
    - N/A
  800-171r3:
    - 03.01.07
  srg:
    - N/A
  disa_stig:
    - N/A
  cis:
    benchmark:
      - N/A
    controls v8:
      - N/A
  cmmc:
    - AU.L2-3.3.3
    - AU.L2-3.3.6
    - SI.L2-3.14.3
macOS:
  - '15.0'
tags:
  - 800-53r5_low
  - 800-53r5_moderate
  - 800-53r5_high
  - cis_lvl1
  - cis_lvl2
  - cisv8
  - cmmc_lvl2
  - stig
<<<<<<< HEAD
  - 800-171
=======
>>>>>>> 391e5ff6
severity: medium
mobileconfig: false
mobileconfig_info:
ddm_info:
  declarationtype: com.apple.configuration.services.configuration-files
  service: com.apple.sudo
  config_file: sudoers
  configuration_key: Defaults
  configuration_value: log_allowed<|MERGE_RESOLUTION|>--- conflicted
+++ resolved
@@ -9,8 +9,8 @@
 fix: |
   [source,bash]
   ----
-  /usr/bin/find /etc/sudoers* -type f -exec sed -i '' '/timestamp_timeout/d' '{}' \;
-  /bin/echo "Defaults timestamp_timeout=$ODV" >> /etc/sudoers.d/mscp
+  /usr/bin/find /etc/sudoers* -type f -exec sed -i '' '/Defaults \!log_allowed/d' '{}' \;
+  /bin/echo "Defaults log_allowed" >> /etc/sudoers.d/mscp
   ----
 references:
   cce:
@@ -47,10 +47,7 @@
   - cisv8
   - cmmc_lvl2
   - stig
-<<<<<<< HEAD
   - 800-171
-=======
->>>>>>> 391e5ff6
 severity: medium
 mobileconfig: false
 mobileconfig_info:
