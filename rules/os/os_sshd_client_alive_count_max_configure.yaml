id: os_sshd_client_alive_count_max_configure
title: Configure SSHD ClientAliveCountMax to $ODV
discussion: |
  If SSHD is enabled it _MUST_ be configured with the Client Alive Maximum Count set to $ODV.

  This will set the number of client alive messages which may be sent without the SSH server receiving any messages back from the client.  If this threshold is reached while client alive messages are being sent, the SSH server will disconnect the client, terminating the session.  The client alive messages are sent through the encrypted channel and therefore will not be spoofable.  The client alive mechanism is valuable when the client or server depend on knowing when a connection has become unresponsive.

  NOTE: This setting is not intended to manage idle user sessions where there is no input from the client. Its purpose is to monitor for interruptions in network connectivity and force the session to terminate after the connection appears to be broken.

  NOTE: /etc/ssh/sshd_config will be automatically modified to its original state following any update or major upgrade to the operating system.
check: |
  /usr/sbin/sshd -G | /usr/bin/awk '/clientalivecountmax/{print $2}'
result:
  integer: $ODV
fix: |
  [source,bash]
  ----
  include_dir=$(/usr/bin/awk '/^Include/ {print $2}' /etc/ssh/sshd_config | /usr/bin/tr -d '*')

  if [[ -z $include_dir ]]; then
    /usr/bin/sed -i.bk "1s/.*/Include \/etc\/ssh\/sshd_config.d\/\*/" /etc/ssh/sshd_config
  fi

  /usr/bin/grep -qxF 'clientalivecountmax $ODV' "${include_dir}01-mscp-sshd.conf" 2>/dev/null || echo "clientalivecountmax $ODV" >> "${include_dir}01-mscp-sshd.conf"

  for file in $(ls ${include_dir}); do
    if [[ "$file" == "100-macos.conf" ]]; then
        continue
    fi
    if [[ "$file" == "01-mscp-sshd.conf" ]]; then
        break
    fi
    /bin/mv ${include_dir}${file} ${include_dir}20-${file}
  done
  ----
references:
  cce:
<<<<<<< HEAD
    - N/A
=======
    - CCE-92898-6
>>>>>>> 5acbdbd2
  cci:
    - CCI-001133
  800-53r5:
    - SC-10
  800-53r4:
    - SC-10
  srg:
    - SRG-OS-000163-GPOS-00072
  disa_stig:
    - N/A
  800-171r2:
    - 3.13.9
  cmmc:
    - SC.L2-3.13.9
macOS:
  - '14.0'
odv:
  hint: Number of seconds.
  recommended: 0
  stig: 1
tags:
  - 800-53r5_moderate
  - 800-53r5_high
  - 800-53r4_moderate
  - 800-53r4_high
  - 800-171
  - cnssi-1253_moderate
  - cnssi-1253_low
  - cnssi-1253_high
  - cmmc_lvl2
  - newstig
severity: medium
mobileconfig: false
mobileconfig_info:<|MERGE_RESOLUTION|>--- conflicted
+++ resolved
@@ -35,11 +35,7 @@
   ----
 references:
   cce:
-<<<<<<< HEAD
-    - N/A
-=======
     - CCE-92898-6
->>>>>>> 5acbdbd2
   cci:
     - CCI-001133
   800-53r5:
