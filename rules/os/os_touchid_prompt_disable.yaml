id: os_touchid_prompt_disable
title: Disable TouchID Prompt during Setup Assistant
discussion: |
  The prompt for TouchID during Setup Assistant _MUST_ be disabled.

  macOS prompts new users through enabling TouchID during Setup Assistant; this is not essential and, therefore, _MUST_ be disabled to prevent against the risk of individuals electing to enable TouchID to override organization-wide settings.
check: |
  /usr/bin/osascript -l JavaScript << EOS
  $.NSUserDefaults.alloc.initWithSuiteName('com.apple.SetupAssistant.managed')\
  .objectForKey('SkipTouchIDSetup').js
  EOS
result:
  string: 'true'
fix: |
  This is implemented by a Configuration Profile.
references:
  cce:
    - CCE-94320-9
  cci:
    - CCI-000381
  800-53r5:
    - CM-6
  800-53r4:
    - CM-6
  srg:
    - SRG-OS-000095-GPOS-00049
  disa_stig:
<<<<<<< HEAD
    - APPL-15-005054
  800-171r2:
    - 3.4.1
    - 3.4.2
=======
    - N/A
  800-171r3:
    - 03.04.02
>>>>>>> b32a6bf1
  cis:
    benchmark:
      - N/A
    controls v8:
      - 4.1
  cmmc:
    - CM.L2-3.4.2
macOS:
  - '15.0'
tags:
  - 800-53r5_low
  - 800-53r5_moderate
  - 800-53r5_high
  - 800-53r4_low
  - 800-53r4_moderate
  - 800-53r4_high
  - 800-171
  - cisv8
  - cnssi-1253_moderate
  - cnssi-1253_low
  - cnssi-1253_high
  - cmmc_lvl2
  - stig
severity: medium
mobileconfig: true
mobileconfig_info:
  com.apple.SetupAssistant.managed:
    SkipTouchIDSetup: true<|MERGE_RESOLUTION|>--- conflicted
+++ resolved
@@ -25,16 +25,9 @@
   srg:
     - SRG-OS-000095-GPOS-00049
   disa_stig:
-<<<<<<< HEAD
     - APPL-15-005054
-  800-171r2:
-    - 3.4.1
-    - 3.4.2
-=======
-    - N/A
   800-171r3:
     - 03.04.02
->>>>>>> b32a6bf1
   cis:
     benchmark:
       - N/A
