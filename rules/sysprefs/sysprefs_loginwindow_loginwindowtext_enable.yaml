id: sysprefs_loginwindow_loginwindowtext_enable
title: "Configure Login Window to Show A Custom Message"
discussion: |
  The login window _MUST_ be configured to show a custom access warning message. 
check: |
  /usr/bin/osascript -l JavaScript << EOS
  $.NSUserDefaults.alloc.initWithSuiteName('com.apple.loginwindow')\
  .objectForKey('LoginwindowText').js
  EOS
result:
  string: $ODV
fix: |
  This is implemented by a Configuration Profile.
references:
  cce:
    - CCE-91133-9
  cci: 
    - N/A
  800-53r5:
    - N/A
  800-53r4: 
    - N/A
  srg:
    - N/A
  disa_stig: 
    - N/A
  800-171r2:
    - N/A
  cis:
    benchmark: 
<<<<<<< HEAD
      - 5.12 (level 1)
    controls v8:
=======
      - 2.5.8 (level 1)
    v8:
>>>>>>> e3bd6f2e
      - 4.1
macOS:
  - "12.0"
odv: 
  hint: "Organization's approved message."
  recommended: Center for Internet Security Test Message
  cis_lvl1: Center for Internet Security Test Message
  cis_lvl2: Center for Internet Security Test Message
tags:
  - cis_lvl1
  - cis_lvl2
  - cisv8
mobileconfig: true
mobileconfig_info:
  com.apple.loginwindow:
    LoginwindowText: $ODV<|MERGE_RESOLUTION|>--- conflicted
+++ resolved
@@ -28,13 +28,8 @@
     - N/A
   cis:
     benchmark: 
-<<<<<<< HEAD
-      - 5.12 (level 1)
+      - 2.5.8 (level 1)
     controls v8:
-=======
-      - 2.5.8 (level 1)
-    v8:
->>>>>>> e3bd6f2e
       - 4.1
 macOS:
   - "12.0"
