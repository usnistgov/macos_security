id: system_settings_airplay_receiver_disable
title: "Disable Airplay Receiver"
discussion: |
  Airplay Receiver allows you to send content from another Apple device to be displayed on the screen as it's being played from your other device.  
  
  Support for Airplay Receiver is non-essential and _MUST_ be disabled.

  The information system _MUST_ be configured to provide only essential capabilities.
check: |
  /usr/bin/osascript -l JavaScript << EOS
  $.NSUserDefaults.alloc.initWithSuiteName('com.apple.applicationaccess')\
  .objectForKey('allowAirPlayIncomingRequests').js
  EOS
result:
  string: "false"
fix: |
  This is implemented by a Configuration Profile.
references:
  cce:
    - CCE-91932-4
  cci: 
    - N/A
  800-53r5:
    - CM-7
    - CM-7(1)
  800-53r4: 
    - N/A
  srg:
    - N/A
  disa_stig:
    - N/A
  800-171r2:
    - 3.4.6
  cis:
    benchmark:
      - 2.3.1.2 (level 1)
    controls v8:
      - 4.1
      - 4.8
  cmmc:
    - CM.L2-3.4.6
    - CM.L2-3.4.7
macOS:
  - "13.0"
tags:
  - 800-53r5_low
  - 800-53r5_moderate
  - 800-53r5_high
  - cis_lvl1
  - cis_lvl2
<<<<<<< HEAD
  - cisv8  
  - cnssi-1253_moderate
  - cnssi-1253_low
  - cnssi-1253_high
=======
  - cisv8
  - cmmc_lvl2
>>>>>>> 9e29b7c8
mobileconfig: true
mobileconfig_info:
  com.apple.applicationaccess:
    allowAirPlayIncomingRequests: false<|MERGE_RESOLUTION|>--- conflicted
+++ resolved
@@ -48,15 +48,12 @@
   - 800-53r5_high
   - cis_lvl1
   - cis_lvl2
-<<<<<<< HEAD
   - cisv8  
   - cnssi-1253_moderate
   - cnssi-1253_low
   - cnssi-1253_high
-=======
   - cisv8
   - cmmc_lvl2
->>>>>>> 9e29b7c8
 mobileconfig: true
 mobileconfig_info:
   com.apple.applicationaccess:
