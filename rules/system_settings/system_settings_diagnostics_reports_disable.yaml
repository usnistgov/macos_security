--- conflicted
+++ resolved
@@ -39,15 +39,9 @@
     - SRG-OS-000206-GPOS-00084
     - SRG-OS-000205-GPOS-00083
   disa_stig:
-<<<<<<< HEAD
     - APPL-15-002021
-  800-171r2:
-    - 3.1.20
-=======
-    - N/A
   800-171r3:
     - 03.01.20
->>>>>>> b32a6bf1
   cis:
     benchmark:
       - 2.6.3.1 (level 1)
