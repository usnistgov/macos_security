id: system_settings_find_my_disable
title: Disable Find My Service
discussion: |
  The Find My service _MUST_ be disabled.

  A Mobile Device Management (MDM) solution _MUST_ be used to carry out remote locking and wiping instead of Apple's Find My service.

  Apple's Find My service uses a personal AppleID for authentication. Organizations should rely on MDM solutions, which have much more secure authentication requirements, to perform remote lock and remote wipe.
check: |
  /usr/bin/osascript -l JavaScript << EOS
  function run() {
    let pref1 = ObjC.unwrap($.NSUserDefaults.alloc.initWithSuiteName('com.apple.applicationaccess')\
  .objectForKey('allowFindMyDevice'))
    let pref2 = ObjC.unwrap($.NSUserDefaults.alloc.initWithSuiteName('com.apple.applicationaccess')\
  .objectForKey('allowFindMyFriends'))
    let pref3 = ObjC.unwrap($.NSUserDefaults.alloc.initWithSuiteName('com.apple.icloud.managed')\
  .objectForKey('DisableFMMiCloudSetting'))
    if ( pref1 == false && pref2 == false && pref3 == true ) {
      return("true")
    } else {
      return("false")
    }
  }
  EOS
result:
  string: 'true'
fix: |
  This is implemented by a Configuration Profile.
references:
  cce:
<<<<<<< HEAD
    - N/A
=======
    - CCE-92958-8
>>>>>>> 5acbdbd2
  cci:
    - N/A
  800-53r5:
    - AC-20
    - CM-7
    - CM-7(1)
  800-53r4:
    - CM-7
    - CM-7(1)
    - AC-20
  srg:
    - SRG-OS-000095-GPOS-00049
  disa_stig:
    - N/A
  800-171r2:
    - 3.1.20
    - 3.4.6
  cis:
    benchmark:
      - N/A
    controls v8:
      - 4.1
      - 4.8
      - 15.3
  cmmc:
    - AC.L1-3.1.20
    - CM.L2-3.4.6
    - CM.L2-3.4.7
macOS:
  - '14.0'
tags:
  - 800-53r5_low
  - 800-53r5_moderate
  - 800-53r5_high
  - 800-53r4_low
  - 800-53r4_moderate
  - 800-53r4_high
  - 800-171
  - cisv8
  - cnssi-1253_moderate
  - cnssi-1253_low
  - cnssi-1253_high
  - cmmc_lvl2
  - cmmc_lvl1
  - newstig
mobileconfig: true
mobileconfig_info:
  com.apple.applicationaccess:
    allowFindMyDevice: false
    allowFindMyFriends: false
  com.apple.icloud.managed:
<<<<<<< HEAD
    DisableFMMiCloudSetting: true
=======
    DisableFMMiCloudSetting: true
>>>>>>> 5acbdbd2
<|MERGE_RESOLUTION|>--- conflicted
+++ resolved
@@ -28,11 +28,7 @@
   This is implemented by a Configuration Profile.
 references:
   cce:
-<<<<<<< HEAD
-    - N/A
-=======
     - CCE-92958-8
->>>>>>> 5acbdbd2
   cci:
     - N/A
   800-53r5:
@@ -84,8 +80,4 @@
     allowFindMyDevice: false
     allowFindMyFriends: false
   com.apple.icloud.managed:
-<<<<<<< HEAD
-    DisableFMMiCloudSetting: true
-=======
-    DisableFMMiCloudSetting: true
->>>>>>> 5acbdbd2
+    DisableFMMiCloudSetting: true