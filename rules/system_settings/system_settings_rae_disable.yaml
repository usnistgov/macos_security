id: system_settings_rae_disable
title: Disable Remote Apple Events
discussion: |
  If the system does not require Remote Apple Events, support for Apple Remote Events is non-essential and _MUST_ be disabled.

  The information system _MUST_ be configured to provide only essential capabilities. Disabling Remote Apple Events helps prevent the unauthorized connection of devices, the unauthorized transfer of information, and unauthorized tunneling.
check: |
  /bin/launchctl print-disabled system | /usr/bin/grep -c '"com.apple.AEServer" => disabled'
result:
  integer: 1
fix: |
  [source,bash]
  ----
  /usr/sbin/systemsetup -setremoteappleevents off
  /bin/launchctl disable system/com.apple.AEServer
  ----
  NOTE: Systemsetup with -setremoteappleevents flag will fail unless you grant Full Disk Access to systemsetup or its parent process. Requires supervision.
references:
  cce:
    - CCE-94385-2
  cci:
    - CCI-000213
    - CCI-000382
  800-53r5:
    - AC-3
    - AC-17
  800-53r4:
    - AC-3
  srg:
    - SRG-OS-000080-GPOS-00048
    - SRG-OS-000096-GPOS-00050
  disa_stig:
<<<<<<< HEAD
    - APPL-15-002022
  800-171r2:
    - 3.1.1
    - 3.1.2
=======
    - N/A
  800-171r3:
    - 03.01.02
    - 03.04.06
>>>>>>> b32a6bf1
  cis:
    benchmark:
      - 2.3.3.7 (level 1)
    controls v8:
      - 4.1
      - 4.8
  cmmc:
    - AC.L1-3.1.1
macOS:
  - '15.0'
tags:
  - 800-53r5_low
  - 800-53r5_moderate
  - 800-53r5_high
  - 800-53r4_low
  - 800-53r4_moderate
  - 800-53r4_high
  - 800-171
  - cis_lvl1
  - cis_lvl2
  - cisv8
  - cnssi-1253_moderate
  - cnssi-1253_low
  - cnssi-1253_high
  - cmmc_lvl2
  - cmmc_lvl1
  - stig
severity: medium
mobileconfig: false
mobileconfig_info:<|MERGE_RESOLUTION|>--- conflicted
+++ resolved
@@ -30,17 +30,10 @@
     - SRG-OS-000080-GPOS-00048
     - SRG-OS-000096-GPOS-00050
   disa_stig:
-<<<<<<< HEAD
     - APPL-15-002022
-  800-171r2:
-    - 3.1.1
-    - 3.1.2
-=======
-    - N/A
   800-171r3:
     - 03.01.02
     - 03.04.06
->>>>>>> b32a6bf1
   cis:
     benchmark:
       - 2.3.3.7 (level 1)
