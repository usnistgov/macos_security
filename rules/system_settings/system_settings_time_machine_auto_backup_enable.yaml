id: system_settings_time_machine_auto_backup_enable
title: Configure Time Machine for Automatic Backups
discussion: |
  Automatic backups _MUST_ be enabled when using Time Machine.
check: |
  /usr/bin/osascript -l JavaScript << EOS
  $.NSUserDefaults.alloc.initWithSuiteName('com.apple.TimeMachine')\
  .objectForKey('AutoBackup').js
  EOS
result:
<<<<<<< HEAD
  string: 'true'
=======
  string: "true"
>>>>>>> 5acbdbd2
fix: |
  This is implemented by a Configuration Profile.
references:
  cce:
<<<<<<< HEAD
    - N/A
=======
    - CCE-92997-6
>>>>>>> 5acbdbd2
  cci:
    - N/A
  800-53r5:
    - N/A
  800-53r4:
    - N/A
  srg:
    - N/A
  disa_stig:
    - N/A
  800-171r2:
    - N/A
  cis:
    benchmark:
      - 2.3.4.1 (level 2)
    controls v8:
      - 11.2
macOS:
  - '14.0'
tags:
  - cis_lvl2
  - cisv8
mobileconfig: true
mobileconfig_info:
  com.apple.TimeMachine:
    AutoBackup: true<|MERGE_RESOLUTION|>--- conflicted
+++ resolved
@@ -8,20 +8,12 @@
   .objectForKey('AutoBackup').js
   EOS
 result:
-<<<<<<< HEAD
   string: 'true'
-=======
-  string: "true"
->>>>>>> 5acbdbd2
 fix: |
   This is implemented by a Configuration Profile.
 references:
   cce:
-<<<<<<< HEAD
-    - N/A
-=======
     - CCE-92997-6
->>>>>>> 5acbdbd2
   cci:
     - N/A
   800-53r5:
