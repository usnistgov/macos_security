id: system_settings_screensaver_timeout_enforce
title: Enforce Screen Saver Timeout
discussion: |
  The screen saver timeout _MUST_ be set to $ODV seconds or a shorter length of time.

  This rule ensures that a full session lock is triggered within no more than $ODV seconds of inactivity.
check: |
  /usr/bin/osascript -l JavaScript << EOS
  function run() {
    let timeout = ObjC.unwrap($.NSUserDefaults.alloc.initWithSuiteName('com.apple.screensaver')\
  .objectForKey('idleTime'))
    if ( timeout <= $ODV ) {
      return("true")
    } else {
      return("false")
    }
  }
  EOS
result:
  string: 'true'
fix: |
  This is implemented by a Configuration Profile.
references:
  cce:
    - CCE-94390-2
  cci:
    - CCI-000057
  800-53r5:
    - AC-11
    - IA-11
  800-53r4:
    - AC-11
  srg:
    - SRG-OS-000029-GPOS-00010
  disa_stig:
<<<<<<< HEAD
    - APPL-15-000070
  800-171r2:
    - 3.1.10
=======
    - N/A
  800-171r3:
    - 03.01.10
    - 03.05.01
>>>>>>> b32a6bf1
  cis:
    benchmark:
      - 2.10.1 (level 1)
    controls v8:
      - 4.3
  cmmc:
    - AC.L2-3.1.10
macOS:
  - '15.0'
odv:
  hint: Number of seconds.
  recommended: 1200
  cis_lvl1: 1200
  cis_lvl2: 1200
  stig: 900
tags:
  - 800-53r5_moderate
  - 800-53r5_high
  - 800-53r5_low
  - 800-53r4_moderate
  - 800-53r4_high
  - 800-171
  - cis_lvl1
  - cis_lvl2
  - cisv8
  - cnssi-1253_moderate
  - cnssi-1253_low
  - cnssi-1253_high
  - cmmc_lvl2
  - stig
severity: medium
mobileconfig: true
mobileconfig_info:
  com.apple.screensaver:
    idleTime: $ODV<|MERGE_RESOLUTION|>--- conflicted
+++ resolved
@@ -33,16 +33,10 @@
   srg:
     - SRG-OS-000029-GPOS-00010
   disa_stig:
-<<<<<<< HEAD
     - APPL-15-000070
-  800-171r2:
-    - 3.1.10
-=======
-    - N/A
   800-171r3:
     - 03.01.10
     - 03.05.01
->>>>>>> b32a6bf1
   cis:
     benchmark:
       - 2.10.1 (level 1)
