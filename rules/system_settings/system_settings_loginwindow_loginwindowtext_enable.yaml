--- conflicted
+++ resolved
@@ -13,11 +13,7 @@
   This is implemented by a Configuration Profile.
 references:
   cce:
-<<<<<<< HEAD
-    - N/A
-=======
     - CCE-92975-2
->>>>>>> 5acbdbd2
   cci:
     - N/A
   800-53r5:
@@ -36,15 +32,9 @@
     controls v8:
       - 4.1
 macOS:
-<<<<<<< HEAD
   - '14.0'
 odv:
   hint: Organization's approved message.
-=======
-  - "14.0"
-odv:
-  hint: "Organization's approved message."
->>>>>>> 5acbdbd2
   recommended: Center for Internet Security Test Message
   cis_lvl1: Center for Internet Security Test Message
   cis_lvl2: Center for Internet Security Test Message
