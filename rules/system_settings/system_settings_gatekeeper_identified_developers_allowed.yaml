id: system_settings_gatekeeper_identified_developers_allowed
title: Apply Gatekeeper Settings to Block Applications from Unidentified Developers
discussion: |
  The information system implements cryptographic mechanisms to authenticate software prior to installation.

  Gatekeeper settings must be configured correctly to only allow the system to run applications downloaded from the Mac App Store or applications signed with a valid Apple Developer ID code. Administrator users will still have the option to override these settings on a per-app basis. Gatekeeper is a security feature that ensures that applications must be digitally signed by an Apple-issued certificate in order to run. Digital signatures allow the macOS to verify that the application has not been modified by a malicious third party.
check: |
  /usr/bin/osascript -l JavaScript << EOS
  function run() {
    let pref1 = ObjC.unwrap($.NSUserDefaults.alloc.initWithSuiteName('com.apple.systempolicy.control')\
  .objectForKey('AllowIdentifiedDevelopers'))
    let pref2 = ObjC.unwrap($.NSUserDefaults.alloc.initWithSuiteName('com.apple.systempolicy.control')\
  .objectForKey('EnableAssessment'))
    if ( pref1 == true && pref2 == true ) {
      return("true")
    } else {
      return("false")
    }
  }
  EOS
result:
  string: 'true'
fix: |
  This is implemented by a Configuration Profile.
references:
  cce:
    - CCE-94364-7
  cci:
    - CCI-001749
    - CCI-003992
  800-53r5:
    - CM-14
    - CM-5
    - SI-7(15)
    - SI-7(1)
  800-53r4:
    - CM-5(3)
    - CM-5
    - SI-7(15)
  srg:
    - SRG-OS-000366-GPOS-00153
    - SRG-OS-000480-GPOS-00228
  disa_stig:
<<<<<<< HEAD
    - APPL-15-002060
  800-171r2:
    - 3.4.5
=======
    - N/A
  800-171r3:
    - 03.14.02
>>>>>>> b32a6bf1
  cmmc:
    - CM.L2-3.4.5
macOS:
  - '15.0'
tags:
  - 800-53r5_low
  - 800-53r5_moderate
  - 800-53r5_high
  - 800-53r4_moderate
  - 800-53r4_high
  - 800-171
  - cnssi-1253_moderate
  - cnssi-1253_low
  - cnssi-1253_high
  - cmmc_lvl2
  - stig
severity: high
mobileconfig: true
mobileconfig_info:
  com.apple.systempolicy.control:
    AllowIdentifiedDevelopers: true
    EnableAssessment: true<|MERGE_RESOLUTION|>--- conflicted
+++ resolved
@@ -41,15 +41,9 @@
     - SRG-OS-000366-GPOS-00153
     - SRG-OS-000480-GPOS-00228
   disa_stig:
-<<<<<<< HEAD
     - APPL-15-002060
-  800-171r2:
-    - 3.4.5
-=======
-    - N/A
   800-171r3:
     - 03.14.02
->>>>>>> b32a6bf1
   cmmc:
     - CM.L2-3.4.5
 macOS:
