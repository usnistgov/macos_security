id: pwpolicy_custom_regex_enforce
title: Require Passwords to Match the Defined Custom Regular Expression
discussion: |
  The macOS _MUST_ be configured to meet complexity requirements defined in $ODV.

  This rule enforces password complexity by requiring users to set passwords that are less vulnerable to malicious users.

  NOTE: The guidance for password based authentication in NIST 800-53 (Rev 5) and NIST 800-63B state that complexity rules should be organizationally defined. The values defined are based off of common complexity values. But your organization may define its own password complexity rules.

  NOTE: The configuration profile generated must be installed from an MDM server.
check: |
  /usr/bin/pwpolicy -getaccountpolicies 2> /dev/null | /usr/bin/tail +2 | /usr/bin/xmllint --xpath 'boolean(//*[contains(text(),"policyAttributePassword matches '\''$ODV'\''")])' -
result:
  string: 'true'
fix: |
  This is implemented by a Configuration Profile.
references:
  cce:
    - CCE-93011-5
  cci:
    - CCI-000192
    - CCI-000193
  800-53r5:
    - IA-5(1)
  800-53r4:
    - IA-5
    - IA-5(1)
  disa_stig:
    - APPL-14-003060
  srg:
    - SRG-OS-000070-GPOS-00038
    - SRG-OS-000069-GPOS-00037
  800-171r2:
    - 3.5.1
    - 3.5.2
    - 3.5.7
    - 3.5.8
    - 3.5.9
    - 3.5.10
  cis:
    benchmark:
      - 5.2.6 (level 2)
    controls v8:
      - 5.2
  cmmc:
    - IA.L2-3.5.7
    - IA.L2-3.5.8
    - IA.L2-3.5.9
macOS:
  - '14.0'
odv:
  hint: Custom regex (recommended is 1 upper and 1 lowercase)
<<<<<<< HEAD
  recommended: .*[A-Z]{1,}.*[a-z]{1,}.*
  cis_lvl2: .*[A-Z]{1,}.*[a-z]{1,}.*
=======
  recommended: .*[A-Z]{1,}[a-z]{1,}.*
  cis_lvl2: .*[A-Z]{1,}[a-z]{1,}.*
  stig: .*[A-Z]{1,}[a-z]{1,}.*
>>>>>>> 23e35485
tags:
  - 800-171
  - 800-53r4_low
  - 800-53r4_moderate
  - 800-53r4_high
  - 800-53r5_low
  - 800-53r5_moderate
  - 800-53r5_high
  - cis_lvl2
  - cisv8
  - cnssi-1253_moderate
  - cnssi-1253_low
  - cnssi-1253_high
  - cmmc_lvl2
  - stig
mobileconfig: true
mobileconfig_info:
  com.apple.mobiledevice.passwordpolicy:
    customRegex:
      passwordContentRegex: $ODV
      passwordContentDescription:
        default: Password must match custom regex.<|MERGE_RESOLUTION|>--- conflicted
+++ resolved
@@ -50,14 +50,9 @@
   - '14.0'
 odv:
   hint: Custom regex (recommended is 1 upper and 1 lowercase)
-<<<<<<< HEAD
   recommended: .*[A-Z]{1,}.*[a-z]{1,}.*
   cis_lvl2: .*[A-Z]{1,}.*[a-z]{1,}.*
-=======
-  recommended: .*[A-Z]{1,}[a-z]{1,}.*
-  cis_lvl2: .*[A-Z]{1,}[a-z]{1,}.*
-  stig: .*[A-Z]{1,}[a-z]{1,}.*
->>>>>>> 23e35485
+  stig: .*[A-Z]{1,}.*[a-z]{1,}.*
 tags:
   - 800-171
   - 800-53r4_low
