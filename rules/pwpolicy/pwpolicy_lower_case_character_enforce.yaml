--- conflicted
+++ resolved
@@ -38,11 +38,7 @@
   NOTE: See the password policy supplemental on more information on how to implement password policies on macOS.
 references:
   cce:
-<<<<<<< HEAD
-    - N/A
-=======
     - CCE-92933-1
->>>>>>> 5acbdbd2
   cci:
     - N/A
   800-53r5:
