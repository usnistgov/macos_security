id: pwpolicy_minimum_lifetime_enforce
title: Set Minimum Password Lifetime to $ODV Hours
discussion: |
  The macOS _MUST_ be configured to enforce a minimum password lifetime limit of $ODV hours.

  This rule discourages users from cycling through their previous passwords to get back to a preferred one.

  NOTE: The guidance for password based authentication in NIST 800-53 (Rev 5) and NIST 800-63B state that complexity rules should be organizationally defined. The values defined are based off of common complexity values. But your organization may define its own password complexity rules.
check: |
  /usr/bin/pwpolicy -getaccountpolicies 2> /dev/null | /usr/bin/tail +2 | /usr/bin/xmllint --xpath '//dict/key[text()="policyAttributeMinimumLifetimeHours"]/following-sibling::integer[1]/text()' - | /usr/bin/awk '{ if ($1 >= $ODV ) {print "yes"} else {print "no"}}'
result:
  string: 'yes'
fix: |
  This setting may be enforced using local policy or by a directory service.

  To set local policy to require a minimum password lifetime, edit the current password policy to contain the following <dict> within the "policyCategoryPasswordContent":

  [source,xml]
  ----
  <dict>
  <key>policyContent</key>
  <string>policyAttributeLastPasswordChangeTime &lt; policyAttributeCurrentTime - (policyAttributeMinimumLifetimeHours * 60 * 60)</string>
  <key>policyIdentifier</key>
  <string>Minimum Password Lifetime</string>
  <key>policyParameters</key>
  <dict>
  <key>policyAttributeMinimumLifetimeHours</key>
  <integer>$ODV</integer>
  </dict>
  </dict>
  ----
  After saving the file and exiting to the command prompt, run the following command to load the new policy file, substituting the path to the file in place of "$pwpolicy_file".

  [source,bash]
  ----
  /usr/bin/pwpolicy setaccountpolicies $pwpolicy_file
  ----
  NOTE: See the password policy supplemental on more information on how to implement password policies on macOS.
references:
  cce:
    - CCE-92937-2
  cci:
    - N/A
<<<<<<< HEAD
  cci:
    - N/A
=======
>>>>>>> 5acbdbd2
  800-53r5:
    - IA-5
  800-53r4:
    - IA-5(1)
  disa_stig:
    - N/A
  srg:
    - SRG-OS-000075-GPOS-00043
  800-171r2:
    - 3.5.7
    - 3.5.8
    - 3.5.9
    - 3.5.10
  cis:
    benchmark:
      - N/A
    controls v8:
      - 4.7
  cmmc:
    - IA.L2-3.5.8
    - IA.L2-3.5.9
macOS:
  - '14.0'
odv:
  hint: Number of hours.
  recommended: 24
tags:
  - 800-171
  - 800-53r4_low
  - 800-53r4_moderate
  - 800-53r4_high
  - 800-53r5_low
  - 800-53r5_moderate
  - 800-53r5_high
  - cisv8
  - cnssi-1253_moderate
  - cnssi-1253_low
  - cnssi-1253_high
  - cmmc_lvl2
  - newstig
mobileconfig: false
mobileconfig_info:<|MERGE_RESOLUTION|>--- conflicted
+++ resolved
@@ -41,11 +41,6 @@
     - CCE-92937-2
   cci:
     - N/A
-<<<<<<< HEAD
-  cci:
-    - N/A
-=======
->>>>>>> 5acbdbd2
   800-53r5:
     - IA-5
   800-53r4:
