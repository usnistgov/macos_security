#!/usr/bin/env python3
# filename: generate_guidance.py
# description: Process a given baseline, and output guidance files
import types
import sys
import os.path
import plistlib
import xlwt
import io
import glob
import os
import yaml
import re
import argparse
import subprocess
import logging
from xlwt import Workbook
from string import Template
from itertools import groupby
from uuid import uuid4
from collections import namedtuple


class MacSecurityRule():
    def __init__(self, title, rule_id, severity, discussion, check, fix, cci, cce, nist_controls, nist_171, disa_stig, srg, tags, result_value, mobileconfig, mobileconfig_info):
        self.rule_title = title
        self.rule_id = rule_id
        self.rule_severity = severity
        self.rule_discussion = discussion
        self.rule_check = check
        self.rule_fix = fix
        self.rule_cci = cci
        self.rule_cce = cce
        self.rule_80053r4 = nist_controls
        self.rule_800171 = nist_171
        self.rule_disa_stig = disa_stig
        self.rule_srg = srg
        self.rule_result_value = result_value
        self.rule_tags = tags
        self.rule_mobileconfig = mobileconfig
        self.rule_mobileconfig_info = mobileconfig_info

    def create_asciidoc(self, adoc_rule_template):
        """Pass an AsciiDoc template as file object to return formatted AsciiDOC"""
        rule_adoc = ""
        rule_adoc = adoc_rule_template.substitute(
            rule_title=self.rule_title,
            rule_id=self.rule_id,
            rule_severity=self.rule_severity,
            rule_discussion=self.rule_discussion,
            rule_check=self.rule_check,
            rule_fix=self.rule_fix,
            rule_cci=self.rule_cci,
            rule_80053r4=self.rule_80053r4,
            rule_disa_stig=self.rule_disa_stig,
            rule_srg=self.rule_srg,
            rule_result=self.rule_result_value
        )
        return rule_adoc

    def create_mobileconfig(self):
        pass

    # Convert a list to AsciiDoc
def ulify(elements):
    string = "\n"
    for s in elements:
        string += "* " + str(s) + "\n"
    return string

def group_ulify(elements):
    string = "\n * "
    for s in elements:
        string += str(s) + ", "
    return string[:-2]


def group_ulify_comment(elements):
    string = "\n * "
    for s in elements:
        string += str(s) + ", "
    return string[:-2]


def get_check_code(check_yaml):
    try:
        check_string = check_yaml.split("[source,bash]")[1]
    except:
        return check_yaml
    #print check_string
    check_code = re.search('(?:----((?:.*?\r?\n?)*)----)+', check_string)
    #print(check_code.group(1).rstrip())
    return(check_code.group(1).strip())


def quotify(fix_code):
    string = fix_code.replace("'", "\'\"\'\"\'")
    string = string.replace("%", "%%")

    return string


def get_fix_code(fix_yaml):
    fix_string = fix_yaml.split("[source,bash]")[1]
    fix_code = re.search('(?:----((?:.*?\r?\n?)*)----)+', fix_string)
    return(fix_code.group(1))


def format_mobileconfig_fix(mobileconfig):
    """Takes a list of domains and setting from a mobileconfig, and reformats it for the output of the fix section of the guide.
    """
    rulefix = ""
    for domain, settings in mobileconfig.items():
        if domain == "com.apple.ManagedClient.preferences":
            rulefix = rulefix + \
                (f"NOTE: The following settings are in the ({domain}) payload. This payload requires the additional settings to be sub-payloads within, containing their their defined payload types.\n\n")
            rulefix = rulefix + format_mobileconfig_fix(settings)

        else:
            rulefix = rulefix + (
                f"Create a configuration profile containing the following keys in the ({domain}) payload type:\n\n")
            rulefix = rulefix + "[source,xml]\n----\n"
            for item in settings.items():
                rulefix = rulefix + (f"<key>{item[0]}</key>\n")

                if type(item[1]) == bool:
                    rulefix = rulefix + \
                        (f"<{str(item[1]).lower()}/>\n")
                elif type(item[1]) == list:
                    rulefix = rulefix + "<array>\n"
                    for setting in item[1]:
                        rulefix = rulefix + \
                            (f"    <string>{setting}</string>\n")
                    rulefix = rulefix + "</array>\n"
                elif type(item[1]) == int:
                    rulefix = rulefix + \
                        (f"<integer>{item[1]}</integer>\n")
                elif type(item[1]) == str:
                    rulefix = rulefix + \
                        (f"<string>{item[1]}</string>\n")

            rulefix = rulefix + "----\n\n"

    return rulefix

class AdocTemplate:
    def __init__(self, name, path, template_file):
        self.name = name
        self.path = path
        self.template_file = template_file

class PayloadDict:
    """Class to create and manipulate Configuration Profiles.
    The actual plist content can be accessed as a dictionary via the 'data' attribute.
    """

    def __init__(self, identifier, uuid=False, removal_allowed=False, description='', organization='', displayname=''):
        self.data = {}
        self.data['PayloadVersion'] = 1
        self.data['PayloadOrganization'] = organization
        if uuid:
            self.data['PayloadUUID'] = uuid
        else:
            self.data['PayloadUUID'] = makeNewUUID()
        if removal_allowed:
            self.data['PayloadRemovalDisallowed'] = False
        else:
            self.data['PayloadRemovalDisallowed'] = True
        self.data['PayloadType'] = 'Configuration'
        self.data['PayloadScope'] = 'System'
        self.data['PayloadDescription'] = description
        self.data['PayloadDisplayName'] = displayname
        self.data['PayloadIdentifier'] = identifier
        self.data['ConsentText'] = {"default": "THE SOFTWARE IS PROVIDED 'AS IS' WITHOUT ANY WARRANTY OF ANY KIND, EITHER EXPRESSED, IMPLIED, OR STATUTORY, INCLUDING, BUT NOT LIMITED TO, ANY WARRANTY THAT THE SOFTWARE WILL CONFORM TO SPECIFICATIONS, ANY IMPLIED WARRANTIES OF MERCHANTABILITY, FITNESS FOR A PARTICULAR PURPOSE, AND FREEDOM FROM INFRINGEMENT, AND ANY WARRANTY THAT THE DOCUMENTATION WILL CONFORM TO THE SOFTWARE, OR ANY WARRANTY THAT THE SOFTWARE WILL BE ERROR FREE.  IN NO EVENT SHALL NIST BE LIABLE FOR ANY DAMAGES, INCLUDING, BUT NOT LIMITED TO, DIRECT, INDIRECT, SPECIAL OR CONSEQUENTIAL DAMAGES, ARISING OUT OF, RESULTING FROM, OR IN ANY WAY CONNECTED WITH THIS SOFTWARE, WHETHER OR NOT BASED UPON WARRANTY, CONTRACT, TORT, OR OTHERWISE, WHETHER OR NOT INJURY WAS SUSTAINED BY PERSONS OR PROPERTY OR OTHERWISE, AND WHETHER OR NOT LOSS WAS SUSTAINED FROM, OR AROSE OUT OF THE RESULTS OF, OR USE OF, THE SOFTWARE OR SERVICES PROVIDED HEREUNDER."}

        # An empty list for 'sub payloads' that we'll fill later
        self.data['PayloadContent'] = []

    def _updatePayload(self, payload_content_dict, baseline_name):
        """Update the profile with the payload settings. Takes the settings dictionary which will be the
        PayloadContent dict within the payload. Handles the boilerplate, naming and descriptive
        elements.
        """
        #description = "Configuration settings for the {} preference domain.".format(payload_type)
        payload_dict = {}

        # Boilerplate
        payload_dict['PayloadVersion'] = 1
        payload_dict['PayloadUUID'] = makeNewUUID()
        payload_dict['PayloadEnabled'] = True
        payload_dict['PayloadType'] = payload_content_dict['PayloadType']
        payload_dict['PayloadIdentifier'] = f"alacarte.macOS.{baseline_name}.{payload_dict['PayloadUUID']}"

        payload_dict['PayloadContent'] = payload_content_dict
        # Add the payload to the profile
        self.data.update(payload_dict)

    def _addPayload(self, payload_content_dict, baseline_name):
        """Add a payload to the profile. Takes the settings dictionary which will be the
        PayloadContent dict within the payload. Handles the boilerplate, naming and descriptive
        elements.
        """
        #description = "Configuration settings for the {} preference domain.".format(payload_type)
        payload_dict = {}

        # Boilerplate
        payload_dict['PayloadVersion'] = 1
        payload_dict['PayloadUUID'] = makeNewUUID()
        payload_dict['PayloadEnabled'] = True
        payload_dict['PayloadType'] = payload_content_dict['PayloadType']
        payload_dict['PayloadIdentifier'] = f"alacarte.macOS.{baseline_name}.{payload_dict['PayloadUUID']}"

        payload_dict['PayloadContent'] = payload_content_dict
        # Add the payload to the profile
        #print payload_dict
        del payload_dict['PayloadContent']['PayloadType']
        self.data['PayloadContent'].append(payload_dict)

    def addNewPayload(self, payload_type, settings, baseline_name):
        """Add a payload to the profile. Takes the settings dictionary which will be the
        PayloadContent dict within the payload. Handles the boilerplate, naming and descriptive
        elements.
        """
        #description = "Configuration settings for the {} preference domain.".format(payload_type)
        payload_dict = {}

        # Boilerplate
        payload_dict['PayloadVersion'] = 1
        payload_dict['PayloadUUID'] = makeNewUUID()
        payload_dict['PayloadEnabled'] = True
        payload_dict['PayloadType'] = payload_type
        payload_dict['PayloadIdentifier'] = f"alacarte.macOS.{baseline_name}.{payload_dict['PayloadUUID']}"

        # Add the settings to the payload
        for setting in settings:
            for k, v in setting.items():
                payload_dict[k] = v

        # Add the payload to the profile
        #
        self.data['PayloadContent'].append(payload_dict)

    def addMCXPayload(self, settings, baseline_name):
        """Add a payload to the profile. Takes the settings dictionary which will be the
        PayloadContent dict within the payload. Handles the boilerplate, naming and descriptive
        elements.
        """
        keys = settings[1]
        plist_dict = {}
        for key in keys.split():
            plist_dict[key] = settings[2]

        #description = "Configuration settings for the {} preference domain.".format(payload_type)
        payload_dict = {}

        state = "Forced"
        domain = settings[0]

        # Boilerplate
        payload_dict[domain] = {}
        payload_dict[domain][state] = []
        payload_dict[domain][state].append({})
        payload_dict[domain][state][0]['mcx_preference_settings'] = plist_dict
        payload_dict['PayloadType'] = "com.apple.ManagedClient.preferences"

        self._addPayload(payload_dict, baseline_name)

    def finalizeAndSave(self, output_path):
        """Perform last modifications and save to an output plist.
        """

        plistlib.dump(self.data, output_path)
        print(f"Configuration profile written to {output_path.name}")


def makeNewUUID():
    return str(uuid4())


def concatenate_payload_settings(settings):
    """Takes a list of dictionaries, removed duplicate entries and concatenates an array of settings for the same key
    """
    settings_list = []
    settings_dict = {}
    for item in settings:
        for key, value in item.items():
            if isinstance(value, list):
                settings_dict.setdefault(key, []).append(value[0])
            else:
                settings_dict.setdefault(key, value)
        if item not in settings_list:
            settings_list.append(item)

    return [settings_dict]


def generate_profiles(baseline_name, build_path, parent_dir, baseline_yaml):
    """Generate the configuration profiles for the rules in the provided baseline YAML file
    """
    organization = "macOS Security Compliance Project"
    displayname = f"macOS {baseline_name} Baseline settings"

    # import profile_manifests.plist
    manifests_file = os.path.join(
        parent_dir, 'includes', 'supported_payloads.yaml')
    with open(manifests_file) as r:
        manifests = yaml.load(r, Loader=yaml.SafeLoader)

    # Output folder
    mobileconfig_output_path = os.path.join(
        f'{build_path}', 'mobileconfigs')
    if not (os.path.isdir(mobileconfig_output_path)):
        try:
            os.makedirs(mobileconfig_output_path)
        except OSError:
            print("Creation of the directory %s failed" %
                  mobileconfig_output_path)

    # setup lists and dictionaries
    profile_errors = []
    profile_types = {}

    for sections in baseline_yaml['profile']:
        for profile_rule in sections['rules']:
            for rule in glob.glob('../rules/*/{}.yaml'.format(profile_rule)) + glob.glob('../custom/rules/**/{}.yaml'.format(profile_rule),recursive=True):
                rule_yaml = get_rule_yaml(rule)
    
                if rule_yaml['mobileconfig']:
                    for payload_type, info in rule_yaml['mobileconfig_info'].items():
                        try:
                            if payload_type not in manifests['payloads_types']:
                                profile_errors.append(rule)
                                raise ValueError(
                                    "{}: Payload Type is not supported".format(payload_type))
                            else:
                                pass
                        except (KeyError, ValueError) as e:
                            profile_errors.append(rule)
                            #print(e)
                            pass

                        try:
                            if isinstance(info, list):
                                raise ValueError(
                                    "Payload key is non-conforming")
                            else:
                                pass
                        except (KeyError, ValueError) as e:
                            profile_errors.append(rule)
                            #print(e)
                            pass

                        if payload_type == "com.apple.ManagedClient.preferences":
                            for payload_domain, settings in info.items():
                                for key, value in settings.items():
                                    payload_settings = (
                                        payload_domain, key, value)
                                    profile_types.setdefault(
                                        payload_type, []).append(payload_settings)
                        else:
                            for profile_key, key_value in info.items():
                                payload_settings = {profile_key: key_value}
                                profile_types.setdefault(
                                    payload_type, []).append(payload_settings)

    if len(profile_errors) > 0:
        print("There are errors in the following files, please correct the .yaml file(s)!")
        for error in profile_errors:
            print(error)
    # process the payloads from the yaml file and generate new config profile for each type
    for payload, settings in profile_types.items():
        if payload.startswith("."):
            mobileconfig_file_path = os.path.join(
                mobileconfig_output_path, "com.apple" + payload + '.mobileconfig')
        else:
            mobileconfig_file_path = os.path.join(
                mobileconfig_output_path, payload + '.mobileconfig')
        identifier = payload + f".{baseline_name}"
        description = "Configuration settings for the {} preference domain.".format(
            payload)

        newProfile = PayloadDict(identifier=identifier,
                                 uuid=False,
                                 removal_allowed=False,
                                 organization=organization,
                                 displayname=displayname,
                                 description=description)

        config_file = open(mobileconfig_file_path, "wb")

        if payload == "com.apple.ManagedClient.preferences":
            for item in settings:
                newProfile.addMCXPayload(item, baseline_name)
        # handle these payloads for array settings
        elif (payload == "com.apple.applicationaccess.new") or (payload == 'com.apple.systempreferences'):
            newProfile.addNewPayload(
                payload, concatenate_payload_settings(settings), baseline_name)
        else:
            newProfile.addNewPayload(payload, settings, baseline_name)

        newProfile.finalizeAndSave(config_file)
        config_file.close()

    print(f"""
    CAUTION: These configuration profiles are intended for evaluation in a TEST
    environment. Certain configuration profiles (Smartcards), when applied could 
    leave a system in a state where a user can no longer login with a password. 
    Please use caution when applying configuration settings to a system.
    
    NOTE: If an MDM is already being leveraged, many of these profile settings may
    be available through the vendor.
    """)

def default_audit_plist(baseline_name, build_path, baseline_yaml):
    """"Generate the default audit plist file to define exemptions
    """
    
    # Output folder
    plist_output_path = os.path.join(
        f'{build_path}', 'preferences')
    if not (os.path.isdir(plist_output_path)):
        try:
            os.makedirs(plist_output_path)
        except OSError:
            print("Creation of the directory %s failed" %
                  plist_output_path)

    plist_file_path = os.path.join(
                plist_output_path, 'org.' + baseline_name + '.audit.plist')

    plist_file = open(plist_file_path, "wb")

    plist_dict = {}

    for sections in baseline_yaml['profile']:
        for profile_rule in sections['rules']:
            if profile_rule.startswith("supplemental"):
                continue
            plist_dict[profile_rule] = { "exempt": False }
    
    plistlib.dump(plist_dict, plist_file)


def generate_script(baseline_name, build_path, baseline_yaml):
    """Generates the zsh script from the rules in the baseline YAML
    """
    compliance_script_file = open(
        build_path + '/' + baseline_name + '_compliance.sh', 'w')

    check_function_string = ""
    fix_function_string = ""


    # create header of fix zsh script
    check_zsh_header = f"""#!/bin/zsh

##  This script will attempt to audit all of the settings based on the installed profile.

##  This script is provided as-is and should be fully tested on a system that is not in a production environment.  

###################  Variables  ###################

pwpolicy_file=""

###################  COMMANDS START BELOW THIS LINE  ###################

## Must be run as root
if [[ $EUID -ne 0 ]]; then
    echo "This script must be run as root"
    exit 1
fi

# path to PlistBuddy
plb="/usr/libexec/PlistBuddy"

# get the currently logged in user
CURRENT_USER=$(scutil <<< "show State:/Users/ConsoleUser" | awk '/Name :/ && ! /loginwindow/ {{ print $3 }}')

# configure colors for text
RED='\e[31m'
STD='\033[0;0;39m'
GREEN='\e[32m'
YELLOW='\e[33m'

# setup files
audit_plist="/Library/Preferences/org.{baseline_name}.audit.plist"
audit_log="/Library/Logs/{baseline_name}_baseline.log"

lastComplianceScan=$(defaults read /Library/Preferences/org.{baseline_name}.audit.plist lastComplianceCheck)

if [[ $lastComplianceScan == "" ]];then
    lastComplianceScan="No scans have been run"
fi

# pause function
pause(){{
vared -p "Press [Enter] key to continue..." -c fackEnterKey
}}

ask() {{
    # if fix flag is passed, assume YES for everything
    if [[ $fix ]]; then
        return 0
    fi

    while true; do

        if [ "${{2:-}}" = "Y" ]; then
            prompt="Y/n"
            default=Y
        elif [ "${{2:-}}" = "N" ]; then
            prompt="y/N"
            default=N
        else
            prompt="y/n"
            default=
        fi

        # Ask the question - use /dev/tty in case stdin is redirected from somewhere else
        printf "${{YELLOW}} $1 [$prompt] ${{STD}}"
        read REPLY
        
        # Default?
        if [ -z "$REPLY" ]; then
            REPLY=$default
        fi

        # Check if the reply is valid
        case "$REPLY" in
            Y*|y*) return 0 ;;
            N*|n*) return 1 ;;
        esac

    done
}}

# function to display menus
show_menus() {{
    clear
    echo "~~~~~~~~~~~~~~~~~~~~~~~~~~~~~~~~~~~"	
    echo "        M A I N - M E N U"
    echo "  macOS Security Compliance Tool"
    echo "~~~~~~~~~~~~~~~~~~~~~~~~~~~~~~~~~~~"
    echo "Last compliance scan: $lastComplianceScan\n"
    echo "1. View Last Compliance Report"
    echo "2. Run New Compliance Scan"
    echo "3. Run Commands to remediate non-compliant settings"
    echo "4. Exit"
}}

# function to read options
read_options(){{
    local choice
    vared -p "Enter choice [ 1 - 4 ] " -c choice
    case $choice in
        1) view_report ;;
        2) run_scan ;;
        3) run_fix ;;
        4) exit 0;;
        *) echo -e "${{RED}}Error: please choose an option 1-4...${{STD}}" && sleep 1
    esac
}}

generate_report(){{
    non_compliant=0
    compliant=0

    results=$(/usr/libexec/PlistBuddy -c "Print" /Library/Preferences/org.{baseline_name}.audit.plist)

    while IFS= read -r line; do
        if [[ "$line" =~ "finding" ]];then
            if [[ "$line" =~ "true" ]]; then
                non_compliant=$((non_compliant+1))
            fi
            if [[ "$line" =~ "false" ]]; then
                compliant=$((compliant+1))
            fi
        fi

    done <<< "$results"
    total=$((non_compliant + compliant))
    percentage=$(printf %.2f $(( compliant * 100. / total )) )
    echo
    echo "Number of tests passed: ${{GREEN}}$compliant${{STD}}"
    echo "Number of test FAILED: ${{RED}}$non_compliant${{STD}}"
    echo "You are ${{YELLOW}}$percentage%${{STD}} percent compliant!"
    pause
}}

view_report(){{
    
    if [[ $lastComplianceScan == "No scans have been run" ]];then
        echo "no report to run, please run new scan"
        pause
    else
        generate_report
    fi
}}

run_scan(){{
# append to existing logfile
echo "$(date -u) Beginning {baseline_name} baseline scan" >> "$audit_log"

# write timestamp of last compliance check
defaults write "$audit_plist" lastComplianceCheck "$(date)"
    """

    #compliance_script_file.write(check_zsh_header)

    # Read all rules in the section and output the check functions
    for sections in baseline_yaml['profile']:
        for profile_rule in sections['rules']:
            logging.debug(f"checking for rule file for {profile_rule}")
            if glob.glob('../custom/rules/**/{}.yaml'.format(profile_rule),recursive=True):
                rule = glob.glob('../custom/rules/**/{}.yaml'.format(profile_rule),recursive=True)[0]
                logging.debug(f"{rule}")
            elif glob.glob('../rules/*/{}.yaml'.format(profile_rule)):
                rule = glob.glob('../rules/*/{}.yaml'.format(profile_rule))[0]
                logging.debug(f"{rule}")

            #for rule in glob.glob('../rules/*/{}.yaml'.format(profile_rule)) + glob.glob('../custom/rules/**/{}.yaml'.format(profile_rule),recursive=True):
            rule_yaml = get_rule_yaml(rule)

            if rule_yaml['id'].startswith("supplemental"):
                continue
            if "manual" in rule_yaml['tags']:
                continue
            # grab the 800-53 controls
            try:
                rule_yaml['references']['800-53r4']
            except KeyError:
                nist_80053r4 = 'N/A'
            else:
                nist_80053r4 = rule_yaml['references']['800-53r4']
<<<<<<< HEAD
            
            try:
                rule_yaml['references']['disa_stig']
            except KeyError:
                stig_ref = rule_yaml['id']
            else:
                if rule_yaml['references']['disa_stig'][0] == "N/A":
                    stig_ref = [rule_yaml['id']]
                else:
                    stig_ref = rule_yaml['references']['disa_stig']
                
            try:
                rule_yaml['references']['ASCS']
            except KeyError:
                ascs_ref = ''
            else:
                ascs_ref = rule_yaml['references']['ASCS']
        
=======
            
            try:
                rule_yaml['references']['disa_stig']
            except KeyError:
                stig_ref = rule_yaml['id']
            else:
                if rule_yaml['references']['disa_stig'][0] == "N/A":
                    stig_ref = [rule_yaml['id']]
                else:
                    stig_ref = rule_yaml['references']['disa_stig']
                
            try:
                rule_yaml['references']['ASCS']
            except KeyError:
                ascs_ref = ''
            else:
                ascs_ref = rule_yaml['references']['ASCS']
            
>>>>>>> 73033e21
            if "STIG" in baseline_yaml['title']:
                logging.debug(f'Setting STIG reference for logging: {stig_ref}')
                log_reference_id = stig_ref
            else:
                log_reference_id = [rule_yaml['id']]
<<<<<<< HEAD

        # group the controls
            nist_80053r4.sort()
            res = [list(i) for j, i in groupby(
                nist_80053r4, lambda a: a.split('(')[0])]
            nist_controls = ''
            for i in res:
                nist_controls += group_ulify(i)

            # print checks and result
            try:
                check = rule_yaml['check']
            except KeyError:
                print("no check found for {}".format(rule_yaml['id']))
                continue
            try:
                result = rule_yaml['result']
            except KeyError:
                #print("no result found for {}".format(rule_yaml['id']))
                continue

=======

        # group the controls
            nist_80053r4.sort()
            res = [list(i) for j, i in groupby(
                nist_80053r4, lambda a: a.split('(')[0])]
            nist_controls = ''
            for i in res:
                nist_controls += group_ulify(i)

            # print checks and result
            try:
                check = rule_yaml['check']
            except KeyError:
                print("no check found for {}".format(rule_yaml['id']))
                continue
            try:
                result = rule_yaml['result']
            except KeyError:
                #print("no result found for {}".format(rule_yaml['id']))
                continue

>>>>>>> 73033e21
            if "integer" in result:
                result_value = result['integer']
            elif "boolean" in result:
                result_value = result['boolean']
            elif "string" in result:
                result_value = result['string']
            else:
                continue

            # write the checks
            zsh_check_text = """
#####----- Rule: {0} -----#####
## Addresses the following NIST 800-53 controls: {1}
#echo 'Running the command to check the settings for: {0} ...' | tee -a "$audit_log"
unset result_value
result_value=$({2})
# expected result {3}

# check to see if rule is exempt
unset exempt
exempt=$($plb -c "print {0}:exempt" "$audit_plist")
exempt_reason=$($plb -c "print {0}:exempt_reason" "$audit_plist" 2&>/dev/null)

if [[ ! $exempt == "true" ]];then
    if [[ $result_value == "{4}" ]]; then
        echo "$(date -u) {5} passed (Result: $result_value, Expected: "{3}")" | tee -a "$audit_log"
        defaults write "$audit_plist" {0} -dict-add finding -bool NO
    else
        echo "$(date -u) {5} failed (Result: $result_value, Expected: "{3}")" | tee -a "$audit_log"
        defaults write "$audit_plist" {0} -dict-add finding -bool YES
    fi
elif [[ ! -z "$exempt_reason" ]];then
    echo "$(date -u) {5} has an exemption (Reason: "$exempt_reason")" | tee -a "$audit_log"
fi
    """.format(rule_yaml['id'], nist_controls.replace("\n", "\n#"), check.strip(), result, result_value, ','.join(log_reference_id))

            check_function_string = check_function_string + zsh_check_text

            # print fix and result
            try:
                rule_yaml['fix']
            except KeyError:
                fix_text = 'N/A'
            else:
                fix_text = rule_yaml['fix'] or ["n/a"]

# write the fixes

            if "[source,bash]" in fix_text:
                nist_controls_commented = nist_controls.replace('\n', '\n#')
                zsh_fix_text = f"""
#####----- Rule: {rule_yaml['id']} -----#####
## Addresses the following NIST 800-53 controls: {nist_controls_commented}

# check to see if rule is exempt
unset exempt
exempt=$($plb -c "print {rule_yaml['id']}:exempt" "$audit_plist")
exempt_reason=$($plb -c "print {rule_yaml['id']}:exempt_reason" "$audit_plist" 2&>/dev/null)

{rule_yaml['id']}_audit_score=$($plb -c "print {rule_yaml['id']}:finding" $audit_plist)
if [[ ! $exempt == "true" ]];then
    if [[ ${rule_yaml['id']}_audit_score == "true" ]]; then
        ask '{rule_yaml['id']} - Run the command(s)-> {quotify(get_fix_code(rule_yaml['fix']).strip())} ' N
        if [[ $? == 0 ]]; then
            echo 'Running the command to configure the settings for: {rule_yaml['id']} ...' | tee -a "$audit_log"
            {get_fix_code(rule_yaml['fix']).strip()}
        fi
    else
        echo 'Settings for: {rule_yaml['id']} already configured, continuing...' | tee -a "$audit_log"
    fi
elif [[ ! -z "$exempt_reason" ]];then
    echo "$(date -u) {rule_yaml['id']} has an exemption (Reason: "$exempt_reason")" | tee -a "$audit_log"
fi
    """

                fix_function_string = fix_function_string + zsh_fix_text

    # write the footer for the check functions
    zsh_check_footer = """
lastComplianceScan=$(defaults read "$audit_plist" lastComplianceCheck)
echo "Results written to $audit_plist"

if [[ ! $check ]];then
    pause
fi

}

run_fix(){

if [[ ! -e "$audit_plist" ]]; then
    echo "Audit plist doesn't exist, please run Audit Check First" | tee -a "$audit_log"

    if [[ ! $fix ]]; then
        pause
        show_menus
        read_options
    else 
        exit 1
    fi
fi

if [[ ! $fix ]]; then
    ask 'THE SOFTWARE IS PROVIDED "AS IS" WITHOUT ANY WARRANTY OF ANY KIND, EITHER EXPRESSED, IMPLIED, OR STATUTORY, INCLUDING, BUT NOT LIMITED TO, ANY WARRANTY THAT THE SOFTWARE WILL CONFORM TO SPECIFICATIONS, ANY IMPLIED WARRANTIES OF MERCHANTABILITY, FITNESS FOR A PARTICULAR PURPOSE, AND FREEDOM FROM INFRINGEMENT, AND ANY WARRANTY THAT THE DOCUMENTATION WILL CONFORM TO THE SOFTWARE, OR ANY WARRANTY THAT THE SOFTWARE WILL BE ERROR FREE.  IN NO EVENT SHALL NIST BE LIABLE FOR ANY DAMAGES, INCLUDING, BUT NOT LIMITED TO, DIRECT, INDIRECT, SPECIAL OR CONSEQUENTIAL DAMAGES, ARISING OUT OF, RESULTING FROM, OR IN ANY WAY CONNECTED WITH THIS SOFTWARE, WHETHER OR NOT BASED UPON WARRANTY, CONTRACT, TORT, OR OTHERWISE, WHETHER OR NOT INJURY WAS SUSTAINED BY PERSONS OR PROPERTY OR OTHERWISE, AND WHETHER OR NOT LOSS WAS SUSTAINED FROM, OR AROSE OUT OF THE RESULTS OF, OR USE OF, THE SOFTWARE OR SERVICES PROVIDED HEREUNDER. WOULD YOU LIKE TO CONTINUE? ' N

    if [[ $? != 0 ]]; then
        show_menus
        read_options
    fi
fi

# append to existing logfile
echo "$(date -u) Beginning remediation of non-compliant settings" >> "$audit_log"


    """

    # write the footer for the script
    zsh_fix_footer = """
}

# check for command line arguments, if --check or --fix, then just do them.
if (( # >= 2));then
    echo "Too many arguments. Usage: $0 [--check| --fix]"
    exit 1
fi

zparseopts -D -E -check=check -fix=fix -configure=configure

if [[ $check ]];then
    run_scan
elif [[ $fix ]];then    
    run_fix
elif [[ $configure ]];then
    run_configure
else
    while true; do
        show_menus
        read_options
    done
fi
    """

    #write out the compliance script
    compliance_script_file.write(check_zsh_header)
    compliance_script_file.write(check_function_string)
    compliance_script_file.write(zsh_check_footer)
    compliance_script_file.write(fix_function_string)
    compliance_script_file.write(zsh_fix_footer)

    print(f"Finished building {compliance_script_file.name}")

    # make the compliance script executable
    os.chmod(compliance_script_file.name, 0o755)

    #fix_script_file.close()
    compliance_script_file.close()

def get_rule_yaml(rule_file):
    """ Takes a rule file, checks for a custom version, and returns the yaml for the rule
    """
    names = [os.path.basename(x) for x in glob.glob('../custom/rules/**/*.yaml', recursive=True)]
    file_name = os.path.basename(rule_file)

    if file_name in names:
        print(f"Custom settings found for rule: {rule_file}")
        override_path = glob.glob('../custom/rules/**/{}'.format(file_name, recursive=True))[0]
        #override_rule = os.path.join('../custom/rules', os.path.basename(rule_file))
        with open(override_path) as r:
            rule_yaml = yaml.load(r, Loader=yaml.SafeLoader)
    else:
        with open(rule_file) as r:
            rule_yaml = yaml.load(r, Loader=yaml.SafeLoader)
    return rule_yaml


def generate_xls(baseline_name, build_path, baseline_yaml):
    """Using the baseline yaml file, create an XLS document containing the YAML fields
    """

    baseline_rules = create_rules(baseline_yaml)

    # File path setup
    file_dir = os.path.dirname(os.path.abspath(__file__))
    parent_dir = os.path.dirname(file_dir)

    # Output files
    xls_output_file = f"{build_path}/{baseline_name}.xls"


    wb = Workbook()

    sheet1 = wb.add_sheet('Sheet 1')
    topWrap = xlwt.easyxf("align: vert top; alignment: wrap True")
    top = xlwt.easyxf("align: vert top")
    headers = xlwt.easyxf("font: bold on")
    counter = 1
    sheet1.write(0, 0, "CCE", headers)
    sheet1.write(0, 1, "Rule ID", headers)
    sheet1.write(0, 2, "Title", headers)
    sheet1.write(0, 3, "Discussion", headers)
    sheet1.write(0, 4, "Mechanism", headers)
    sheet1.write(0, 5, "Check", headers)
    sheet1.write(0, 6, "Check Result", headers)
    sheet1.write(0, 7, "Fix", headers)
    sheet1.write(0, 8, "800-53r4", headers)
    sheet1.write(0, 9, "800-171", headers)
    sheet1.write(0, 10, "SRG", headers)
    sheet1.write(0, 11, "DISA STIG", headers)
    sheet1.write(0, 12, "CCI", headers)
    sheet1.set_panes_frozen(True)
    sheet1.set_horz_split_pos(1)
    sheet1.set_vert_split_pos(2)


    for rule in baseline_rules:
        if rule.rule_id.startswith("supplemental") or rule.rule_id.startswith("srg"):
            continue
                  
        sheet1.write(counter, 0, rule.rule_cce, top)
        sheet1.col(0).width = 256 * 15
        sheet1.write(counter, 1, rule.rule_id, top)
        sheet1.col(1).width = 512 * 25
        sheet1.write(counter, 2, rule.rule_title, top)
        sheet1.col(2).width = 600 * 30
        sheet1.write(counter, 3, str(rule.rule_discussion), topWrap)
        sheet1.col(3).width = 700 * 35
        mechanism = "Manual"
        if "[source,bash]" in rule.rule_fix:
            mechanism = "Script"
        if "This is implemented by a Configuration Profile." in rule.rule_fix:
            mechanism = "Configuration Profile"
        if "inherent" in rule.rule_tags:
            mechanism = "The control cannot be configured out of compliance."
        if "permanent" in rule.rule_tags:
            mechanism = "The control is not able to be configure to meet the requirement.  It is recommended to implement a third-party solution to meet the control."
        if "not_applicable" in rule.rule_tags:
            mechanism = " The control is not applicable when configuring a macOS system."

        sheet1.write(counter, 4, mechanism, top)
        sheet1.col(4).width = 256 * 25

        sheet1.write(counter, 5, rule.rule_check.replace("\|", "|"), topWrap)
        sheet1.col(5).width = 750 * 50

        sheet1.write(counter, 6, str(rule.rule_result_value), topWrap)
        sheet1.col(6).width = 256 * 25

        if rule.rule_mobileconfig:
            sheet1.write(counter, 7, format_mobileconfig_fix(
                rule.rule_mobileconfig_info), topWrap)
            #print(format_mobileconfig_fix(rule.rule_mobileconfig_info))

            # sheet1.write(counter, 7, str(
            #     configProfile(rule_file)), topWrap)
        else:
            sheet1.write(counter, 7, str(rule.rule_fix), topWrap)

        sheet1.col(7).width = 1000 * 50

        baseline_refs = (
            str(rule.rule_80053r4)).strip('[]\'')
        baseline_refs = baseline_refs.replace(", ", "\n").replace("\'", "")

        sheet1.write(counter, 8, baseline_refs, topWrap)
        sheet1.col(8).width = 256 * 15

        nist171_refs = (
            str(rule.rule_800171)).strip('[]\'')
        nist171_refs = nist171_refs.replace(", ", "\n").replace("\'", "")

        sheet1.write(counter, 9, nist171_refs, topWrap)
        sheet1.col(9).width = 256 * 15

        srg_refs = (str(rule.rule_srg)).strip('[]\'')
        srg_refs = srg_refs.replace(", ", "\n").replace("\'", "")

        sheet1.write(counter, 10, srg_refs, topWrap)
        sheet1.col(10).width = 500 * 15

        disa_refs = (str(rule.rule_disa_stig)).strip('[]\'')
        disa_refs = disa_refs.replace(", ", "\n").replace("\'", "")

        sheet1.write(counter, 11, disa_refs, topWrap)
        sheet1.col(11).width = 500 * 15

        cci = (str(rule.rule_cci)).strip('[]\'')
        cci = cci.replace(", ", "\n").replace("\'", "")

        sheet1.write(counter, 12, cci, topWrap)
        sheet1.col(12).width = 400 * 15

        tall_style = xlwt.easyxf('font:height 640;')  # 36pt

        sheet1.row(counter).set_style(tall_style)
        counter = counter + 1

    wb.save(xls_output_file)
    print(f"Finished building {xls_output_file}")

def create_rules(baseline_yaml):
    """Takes a baseline yaml file and parses the rules, returns a list of containing rules
    """
    all_rules = []
    #expected keys and references
    keys = ['mobileconfig',
            'macOS',
            'severity',
            'title',
            'check',
            'fix',
            'tags',
            'id',
            'references',
            'result',
            'discussion']
    references = ['disa_stig',
                  'cci',
                  'cce',
                  '800-53r4',
                  '800-171r2',
                  'srg']


    for sections in baseline_yaml['profile']:
        for profile_rule in sections['rules']:
            if glob.glob('../custom/rules/**/{}.yaml'.format(profile_rule),recursive=True):
                rule = glob.glob('../custom/rules/**/{}.yaml'.format(profile_rule),recursive=True)[0]
                print(f"{rule}")
            elif glob.glob('../rules/*/{}.yaml'.format(profile_rule)):
                rule = glob.glob('../rules/*/{}.yaml'.format(profile_rule))[0]
                print(f"{rule}")
<<<<<<< HEAD

            #for rule in glob.glob('../rules/*/{}.yaml'.format(profile_rule)) + glob.glob('../custom/rules/**/{}.yaml'.format(profile_rule),recursive=True):
            rule_yaml = get_rule_yaml(rule)

=======

            #for rule in glob.glob('../rules/*/{}.yaml'.format(profile_rule)) + glob.glob('../custom/rules/**/{}.yaml'.format(profile_rule),recursive=True):
            rule_yaml = get_rule_yaml(rule)

>>>>>>> 73033e21
            for key in keys:
                try:
                    rule_yaml[key]
                except:
                    #print "{} key missing ..for {}".format(key, rule)
                    rule_yaml.update({key: "missing"})
                if key == "references":
                    for reference in references:
                        try:
                            rule_yaml[key][reference]
                        except:
                            #print "expected reference '{}' is missing in key '{}' for rule{}".format(reference, key, rule)
                            rule_yaml[key].update({reference: ["None"]})
            all_rules.append(MacSecurityRule(rule_yaml['title'].replace('|', '\|'),
                                        rule_yaml['id'].replace('|', '\|'),
                                        rule_yaml['severity'].replace('|', '\|'),
                                        rule_yaml['discussion'].replace('|', '\|'),
                                        rule_yaml['check'].replace('|', '\|'),
                                        rule_yaml['fix'].replace('|', '\|'),
                                        rule_yaml['references']['cci'],
                                        rule_yaml['references']['cce'],
                                        rule_yaml['references']['800-53r4'],
                                        rule_yaml['references']['800-171r2'],
                                        rule_yaml['references']['disa_stig'],
                                        rule_yaml['references']['srg'],
                                        rule_yaml['tags'],
                                        rule_yaml['result'],
                                        rule_yaml['mobileconfig'],
                                        rule_yaml['mobileconfig_info']
                                        ))

    return all_rules

def create_args():
    """configure the arguments used in the script, returns the parsed arguements
    """
    parser = argparse.ArgumentParser(
        description='Given a baseline, create guidance documents and files.')
    parser.add_argument("baseline", default=None,
                        help="Baseline YAML file used to create the guide.", type=argparse.FileType('rt'))
    parser.add_argument("-d", "--debug", default=None,
                        help=argparse.SUPPRESS, action="store_true")
    parser.add_argument("-l", "--logo", default=None,
                        help="Full path to logo file to be included in the guide.", action="store")
    parser.add_argument("-p", "--profiles", default=None,
                        help="Generate configuration profiles for the rules.", action="store_true")
    parser.add_argument("-r", "--reference", default=None,
                        help="Use the reference ID instead of rule ID for identification.", action="store")
    parser.add_argument("-s", "--script", default=None,
                        help="Generate the compliance script for the rules.", action="store_true")
    # add gary argument to include tags for XCCDF generation, with a nod to Gary the SCAP guru
    parser.add_argument("-g", "--gary", default=None,
                        help=argparse.SUPPRESS, action="store_true")
    parser.add_argument("-x", "--xls", default=None,
                        help="Generate the excel (xls) document for the rules.", action="store_true")
    return parser.parse_args()

def is_asciidoctor_installed():
    """Checks to see if the ruby gem for asciidoctor is installed
    """
    #cmd = "gem list asciidoctor -i"
    cmd = "which asciidoctor"
    process = subprocess.Popen(cmd.split(), stdout=subprocess.PIPE)
    output, error = process.communicate()
    
    # return path to asciidoctor
    return output.decode("utf-8")


def is_asciidoctor_pdf_installed():
    """Checks to see if the ruby gem for asciidoctor-pdf is installed
    """
    #cmd = "gem list asciidoctor-pdf -i"
    cmd = "which asciidoctor-pdf"
    process = subprocess.Popen(cmd.split(), stdout=subprocess.PIPE)
    output, error = process.communicate()

    return output.decode("utf-8")

def main():

    args = create_args()
    if args.debug:
        logging.basicConfig(level=logging.DEBUG)
    else:
        logging.basicConfig(level=logging.WARNING)

    try:
        output_basename = os.path.basename(args.baseline.name)
        output_filename = os.path.splitext(output_basename)[0]
        baseline_name = os.path.splitext(output_basename)[0]#.capitalize()
        file_dir = os.path.dirname(os.path.abspath(__file__))
        parent_dir = os.path.dirname(file_dir)

        # stash current working directory
        original_working_directory = os.getcwd()

        # switch to the scripts directory
        os.chdir(file_dir)

        if args.logo:
            logo = args.logo
        else:
            logo = "../../templates/images/mscp_banner.png"

        build_path = os.path.join(parent_dir, 'build', f'{baseline_name}')
        if not (os.path.isdir(build_path)):
            try:
                os.makedirs(build_path)
            except OSError:
                print(f"Creation of the directory {build_path} failed")
        adoc_output_file = open(f"{build_path}/{output_filename}.adoc", 'w')
        print('Profile YAML:', args.baseline.name)
        print('Output path:', adoc_output_file.name)


    except IOError as msg:
        parser.error(str(msg))
    

    baseline_yaml = yaml.load(args.baseline, Loader=yaml.SafeLoader)
    version_file = os.path.join(parent_dir, "VERSION.yaml")
    with open(version_file) as r:
        version_yaml = yaml.load(r, Loader=yaml.SafeLoader)

    adoc_templates = [ "adoc_rule", 
                    "adoc_supplemental", 
                    "adoc_rule_no_setting", 
                    "adoc_section", 
                    "adoc_header", 
                    "adoc_footer", 
                    "adoc_foreword", 
                    "adoc_authors", 
                    "adoc_acronyms", 
                    "adoc_additional_docs"
    ]
    adoc_templates_dict = {}

    for template in adoc_templates:
        # custom template exists
        if template + ".adoc" in glob.glob1('../custom/templates/', '*.adoc'):
            print(f"Custom template found for : {template}")
            adoc_templates_dict[template] = f"../custom/templates/{template}.adoc"
        else:
            adoc_templates_dict[template] = f"../templates/{template}.adoc"
    
    # Setup AsciiDoc templates
    with open(adoc_templates_dict['adoc_rule']) as adoc_rule_file:
        adoc_rule_template = Template(adoc_rule_file.read())

    with open(adoc_templates_dict['adoc_supplemental']) as adoc_supplemental_file:
        adoc_supplemental_template = Template(adoc_supplemental_file.read())

    with open(adoc_templates_dict['adoc_rule_no_setting']) as adoc_rule_no_setting_file:
        adoc_rule_no_setting_template = Template(adoc_rule_no_setting_file.read())

    with open(adoc_templates_dict['adoc_section']) as adoc_section_file:
        adoc_section_template = Template(adoc_section_file.read())

    with open(adoc_templates_dict['adoc_header']) as adoc_header_file:
        adoc_header_template = Template(adoc_header_file.read())

    with open(adoc_templates_dict['adoc_footer']) as adoc_footer_file:
        adoc_footer_template = Template(adoc_footer_file.read())
    
    with open(adoc_templates_dict['adoc_foreword']) as adoc_foreword_file:
        adoc_foreword_template = adoc_foreword_file.read() + "\n"
    
    with open(adoc_templates_dict['adoc_authors']) as adoc_authors_file:
        adoc_authors_template = adoc_authors_file.read() + "\n"

    with open(adoc_templates_dict['adoc_acronyms']) as adoc_acronyms_file:
        adoc_acronyms_template = adoc_acronyms_file.read() + "\n"

    with open(adoc_templates_dict['adoc_additional_docs']) as adoc_additional_docs_file:
        adoc_additional_docs_template = adoc_additional_docs_file.read() + "\n"

    # set tag attribute
    if args.gary:
        adoc_tag_show=":show_tags:"
    else:
        adoc_tag_show=":show_tags!:"

    if "STIG" in baseline_yaml['title']:
        adoc_STIG_show=":show_STIG:"
        adoc_SRG_show=":show_SRG:"
    else:
        adoc_STIG_show=":show_STIG!:"
        adoc_SRG_show=":show_SRG!:"

    adoc_171_show=":show_171:"

    # Create header
    header_adoc = adoc_header_template.substitute(
        profile_title=baseline_yaml['title'],
        description=baseline_yaml['description'],
        html_header_title=baseline_yaml['title'],
        html_title=baseline_yaml['title'].split(':')[0],
        html_subtitle=baseline_yaml['title'].split(':')[1],
        logo=logo,
        tag_attribute=adoc_tag_show,
        nist171_attribute=adoc_171_show,
        stig_attribute=adoc_STIG_show,
        srg_attribute=adoc_SRG_show,
        version=version_yaml['version'],
        os_version=version_yaml['os'],
        release_date=version_yaml['date']
    )

    # Output header
    adoc_output_file.write(header_adoc)

    # write foreword, authors, acronyms, supporting docs
    adoc_output_file.write(adoc_foreword_template)
    adoc_output_file.write(adoc_authors_template)
    adoc_output_file.write(adoc_acronyms_template)
    adoc_output_file.write(adoc_additional_docs_template)

        

    # Create sections and rules
    for sections in baseline_yaml['profile']:
        section_yaml_file = sections['section'].lower() + '.yaml'
        #check for custom section
        if section_yaml_file in glob.glob1('../custom/sections/', '*.yaml'):
            print(f"Custom settings found for section: {sections['section']}")
            override_section = os.path.join(
                f'../custom/sections/{section_yaml_file}')
            with open(override_section) as r:
                section_yaml = yaml.load(r, Loader=yaml.SafeLoader)
        else:
            with open(f'../sections/{section_yaml_file}') as s:
                section_yaml = yaml.load(s, Loader=yaml.SafeLoader)

        # Read section info and output it

        section_adoc = adoc_section_template.substitute(
            section_name=section_yaml['name'],
            description=section_yaml['description']
        )

        adoc_output_file.write(section_adoc)

        # Read all rules in the section and output them

        for rule in sections['rules']:
            logging.debug(f'processing rule id: {rule}')
            rule_path = glob.glob('../rules/*/{}.yaml'.format(rule))
            if not rule_path:
                print(f"Rule file not found in library, checking in custom folder for rule: {rule}")
                rule_path = glob.glob('../custom/rules/**/{}.yaml'.format(rule), recursive=True)
            try:
                rule_file = (os.path.basename(rule_path[0]))
            except IndexError:
                logging.debug(f'defined rule {rule} does not have valid yaml file, check that rule ID and filename match.')


            #check for custom rule
            if glob.glob('../custom/rules/**/{}'.format(rule_file), recursive=True):
                print(f"Custom settings found for rule: {rule_file}")
                override_rule = glob.glob('../custom/rules/**/{}'.format(rule_file), recursive=True)[0]
                with open(override_rule) as r:
                    rule_yaml = yaml.load(r, Loader=yaml.SafeLoader)
            else:
                with open(rule_path[0]) as r:
                    rule_yaml = yaml.load(r, Loader=yaml.SafeLoader)

            # Determine if the references exist and set accordingly
            try:
                rule_yaml['references']['cci']
            except KeyError:
                cci = 'N/A'
            else:
                cci = ulify(rule_yaml['references']['cci'])

            try:
                rule_yaml['references']['cce']
            except KeyError:
                cce = 'N/A'
            else:
                cce = ulify(rule_yaml['references']['cce'])

            try:
                rule_yaml['references']['800-53r4']
            except KeyError:
                nist_80053r4 = 'N/A'
            else:
                #nist_80053r4 = ulify(rule_yaml['references']['800-53r4'])
                nist_80053r4 = rule_yaml['references']['800-53r4']
            
            try:
                rule_yaml['references']['800-171r2']
            except KeyError:
                nist_800171 = '• N/A'
            else:
                #nist_80053r4 = ulify(rule_yaml['references']['800-53r4'])
                nist_800171 = ulify(rule_yaml['references']['800-171r2'])

            try:
                rule_yaml['references']['disa_stig']
            except KeyError:
                disa_stig = 'N/A'
            else:
                disa_stig = ulify(rule_yaml['references']['disa_stig'])

            try:
                rule_yaml['references']['srg']
            except KeyError:
                srg = 'N/A'
            else:
                srg = ulify(rule_yaml['references']['srg'])

            try:
                rule_yaml['fix']
            except KeyError:
                rulefix = "No fix Found"
            else:
                rulefix = rule_yaml['fix']  # .replace('|', '\|')

            try:
                rule_yaml['tags']
            except KeyError:
                tags = 'none'
            else:
                tags = ulify(rule_yaml['tags'])

            try:
                result = rule_yaml['result']
            except KeyError:
                result = 'N/A'

            if "integer" in result:
                result_value = result['integer']
                result_type = "integer"
            elif "boolean" in result:
                result_value = result['boolean']
                result_type = "boolean"
            elif "string" in result:
                result_value = result['string']
                result_type = "string"
            else:
                result_value = 'N/A'

            # deteremine if configprofile
            try:
                rule_yaml['mobileconfig']
            except KeyError:
                pass
            else:
                if rule_yaml['mobileconfig']:
                    rulefix = format_mobileconfig_fix(
                        rule_yaml['mobileconfig_info'])

            # process nist controls for grouping
            nist_80053r4.sort()
            res = [list(i) for j, i in groupby(
                nist_80053r4, lambda a: a.split('(')[0])]
            nist_controls = ''
            for i in res:
                nist_controls += group_ulify(i)

            if 'supplemental' in tags:
                rule_adoc = adoc_supplemental_template.substitute(
                    rule_title=rule_yaml['title'].replace('|', '\|'),
                    rule_id=rule_yaml['id'].replace('|', '\|'),
                    rule_discussion=rule_yaml['discussion'],
                )
            elif ('permanent' in tags) or ('inherent' in tags) or ('n_a' in tags):
                rule_adoc = adoc_rule_no_setting_template.substitute(
                    rule_title=rule_yaml['title'].replace('|', '\|'),
                    rule_id=rule_yaml['id'].replace('|', '\|'),
                    rule_discussion=rule_yaml['discussion'].replace('|', '\|'),
                    rule_check=rule_yaml['check'],  # .replace('|', '\|'),
                    rule_fix=rulefix,
                    rule_80053r4=nist_controls,
                    rule_800171=nist_800171,
                    rule_disa_stig=disa_stig,
                    rule_cce=cce,
                    rule_tags=tags,
                    rule_srg=srg
                )
            else:
                rule_adoc = adoc_rule_template.substitute(
                    rule_title=rule_yaml['title'].replace('|', '\|'),
                    rule_id=rule_yaml['id'].replace('|', '\|'),
                    rule_discussion=rule_yaml['discussion'].replace('|', '\|'),
                    rule_check=rule_yaml['check'],  # .replace('|', '\|'),
                    rule_fix=rulefix,
                    rule_cci=cci,
                    rule_80053r4=nist_controls,
                    rule_800171=nist_800171,
                    rule_disa_stig=disa_stig,
                    rule_cce=cce,
                    rule_tags=tags,
                    rule_srg=srg,
                    rule_result=result_value
                )

            adoc_output_file.write(rule_adoc)

    # Create footer
    footer_adoc = adoc_footer_template.substitute(
    )

    # Output footer
    adoc_output_file.write(footer_adoc)
    adoc_output_file.close()
    
    if args.profiles:
        print("Generating configuration profiles...")
        generate_profiles(baseline_name, build_path, parent_dir, baseline_yaml)
    
    if args.script:
        print("Generating compliance script...")
        generate_script(baseline_name, build_path, baseline_yaml)
        default_audit_plist(baseline_name, build_path, baseline_yaml)
    
    if args.xls:
        print('Generating excel document...')
        generate_xls(baseline_name, build_path, baseline_yaml)

    asciidoctor_path = is_asciidoctor_installed()
    if asciidoctor_path != "":
        print('Generating HTML file from AsciiDoc...')
        cmd = f"{asciidoctor_path} {adoc_output_file.name}"
        process = subprocess.Popen(cmd.split(), stdout=subprocess.PIPE)
        process.communicate()
    else:
        print("If you would like to generate the HTML file from the AsciiDoc file, install the ruby gem for asciidoctor")
    
    asciidoctorPDF_path = is_asciidoctor_pdf_installed()
    if asciidoctorPDF_path != "":
        print('Generating PDF file from AsciiDoc...')
        cmd = f"{asciidoctorPDF_path} {adoc_output_file.name}"
        process = subprocess.Popen(cmd.split(), stdout=subprocess.PIPE)
        process.communicate()
    else:
        print("If you would like to generate the PDF file from the AsciiDoc file, install the ruby gem for asciidoctor-pdf")

    # finally revert back to the prior directory
    os.chdir(original_working_directory)

if __name__ == "__main__":
    main()<|MERGE_RESOLUTION|>--- conflicted
+++ resolved
@@ -632,7 +632,6 @@
                 nist_80053r4 = 'N/A'
             else:
                 nist_80053r4 = rule_yaml['references']['800-53r4']
-<<<<<<< HEAD
             
             try:
                 rule_yaml['references']['disa_stig']
@@ -650,33 +649,12 @@
                 ascs_ref = ''
             else:
                 ascs_ref = rule_yaml['references']['ASCS']
-        
-=======
             
-            try:
-                rule_yaml['references']['disa_stig']
-            except KeyError:
-                stig_ref = rule_yaml['id']
-            else:
-                if rule_yaml['references']['disa_stig'][0] == "N/A":
-                    stig_ref = [rule_yaml['id']]
-                else:
-                    stig_ref = rule_yaml['references']['disa_stig']
-                
-            try:
-                rule_yaml['references']['ASCS']
-            except KeyError:
-                ascs_ref = ''
-            else:
-                ascs_ref = rule_yaml['references']['ASCS']
-            
->>>>>>> 73033e21
             if "STIG" in baseline_yaml['title']:
                 logging.debug(f'Setting STIG reference for logging: {stig_ref}')
                 log_reference_id = stig_ref
             else:
                 log_reference_id = [rule_yaml['id']]
-<<<<<<< HEAD
 
         # group the controls
             nist_80053r4.sort()
@@ -698,29 +676,6 @@
                 #print("no result found for {}".format(rule_yaml['id']))
                 continue
 
-=======
-
-        # group the controls
-            nist_80053r4.sort()
-            res = [list(i) for j, i in groupby(
-                nist_80053r4, lambda a: a.split('(')[0])]
-            nist_controls = ''
-            for i in res:
-                nist_controls += group_ulify(i)
-
-            # print checks and result
-            try:
-                check = rule_yaml['check']
-            except KeyError:
-                print("no check found for {}".format(rule_yaml['id']))
-                continue
-            try:
-                result = rule_yaml['result']
-            except KeyError:
-                #print("no result found for {}".format(rule_yaml['id']))
-                continue
-
->>>>>>> 73033e21
             if "integer" in result:
                 result_value = result['integer']
             elif "boolean" in result:
@@ -1053,17 +1008,10 @@
             elif glob.glob('../rules/*/{}.yaml'.format(profile_rule)):
                 rule = glob.glob('../rules/*/{}.yaml'.format(profile_rule))[0]
                 print(f"{rule}")
-<<<<<<< HEAD
 
             #for rule in glob.glob('../rules/*/{}.yaml'.format(profile_rule)) + glob.glob('../custom/rules/**/{}.yaml'.format(profile_rule),recursive=True):
             rule_yaml = get_rule_yaml(rule)
 
-=======
-
-            #for rule in glob.glob('../rules/*/{}.yaml'.format(profile_rule)) + glob.glob('../custom/rules/**/{}.yaml'.format(profile_rule),recursive=True):
-            rule_yaml = get_rule_yaml(rule)
-
->>>>>>> 73033e21
             for key in keys:
                 try:
                     rule_yaml[key]
