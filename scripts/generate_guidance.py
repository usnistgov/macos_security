--- conflicted
+++ resolved
@@ -810,17 +810,10 @@
                             
                 
         # group the controls
-<<<<<<< HEAD
-            if not nist_80053r4 == "N/A":
-                nist_80053r4.sort()
-                res = [list(i) for j, i in groupby(
-                    nist_80053r4, lambda a: a.split('(')[0])]
-=======
             if not nist_80053r5 == "N/A":
                 nist_80053r5.sort()
                 res = [list(i) for j, i in groupby(
                     nist_80053r5, lambda a: a.split('(')[0])]
->>>>>>> 63e318ac
                 nist_controls = ''
                 for i in res:
                     nist_controls += group_ulify(i)
@@ -1700,17 +1693,10 @@
                         rule_yaml['mobileconfig_info'])
 
             # process nist controls for grouping
-<<<<<<< HEAD
-            if not nist_80053r4 == "N/A":
-                nist_80053r4.sort()
-                res = [list(i) for j, i in groupby(
-                    nist_80053r4, lambda a: a.split('(')[0])]
-=======
             if not nist_80053r5 == "N/A":
                 nist_80053r5.sort()
                 res = [list(i) for j, i in groupby(
                     nist_80053r5, lambda a: a.split('(')[0])]
->>>>>>> 63e318ac
                 nist_controls = ''
                 for i in res:
                     nist_controls += group_ulify(i)
