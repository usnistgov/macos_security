---
authors:
  all_rules: 
    names:
      - Bob Gendler|National Institute of Standards and Technology
      - Dan Brodjieski|National Aeronautics and Space Administration
      - Allen Golbig|Jamf
  800-53r5_high:
    names:
      - Bob Gendler|National Institute of Standards and Technology
      - Dan Brodjieski|National Aeronautics and Space Administration
      - Allen Golbig|Jamf
  800-53r5_moderate: 
    names:
      - Bob Gendler|National Institute of Standards and Technology
      - Dan Brodjieski|National Aeronautics and Space Administration
      - Allen Golbig|Jamf
  800-53r5_low:
    names:
      - Bob Gendler|National Institute of Standards and Technology
      - Dan Brodjieski|National Aeronautics and Space Administration
      - Allen Golbig|Jamf
  800-171: 
    names:
      - Bob Gendler|National Institute of Standards and Technology
      - Dan Brodjieski|National Aeronautics and Space Administration
      - Allen Golbig|Jamf
  cis_lvl1: 
    preamble: The CIS Benchmarks are referenced with the permission and support of the Center for Internet Security® (CIS®)
    names:
      - Edward Byrd|Center for Internet Security
      - Ron Colvin|Center for Internet Security
      - Allen Golbig|Jamf
  cis_lvl2:
    preamble: The CIS Benchmarks are referenced with the permission and support of the Center for Internet Security® (CIS®)
    names:
      - Edward Byrd|Center for Internet Security
      - Ron Colvin|Center for Internet Security
      - Allen Golbig|Jamf
  cisv8:
    preamble: CIS Critical Security Controls® (CIS Controls®) are referenced with the permission and support of the Center for Internet Security® (CIS®)
    names:
      - Edward Byrd|Center for Internet Security
      - Bob Gendler|National Institute of Standards and Technology
      - Dan Brodjieski|National Aeronautics and Space Administration
      - Allen Golbig|Jamf
  cmmc_lvl1:
    names:
      - John Mahlman|Leidos
      - Bob Gendler|National Institute of Standards and Technology
      - Dan Brodjieski|National Aeronautics and Space Administration
      - Allen Golbig|Jamf
  cmmc_lvl2:
    names:
      - John Mahlman|Leidos
      - Bob Gendler|National Institute of Standards and Technology
      - Dan Brodjieski|National Aeronautics and Space Administration
      - Allen Golbig|Jamf
  cnssi-1253_low:
    names:
      - Rob Lamb|Los Alamos National Laboratory
      - Ekkehard Koch|
      - Bob Gendler|National Institute of Standards and Technology
  cnssi-1253_moderate:
    names:
      - Rob Lamb|Los Alamos National Laboratory
      - Ekkehard Koch|
      - Bob Gendler|National Institute of Standards and Technology
  cnssi-1253_high:
    names:
      - Rob Lamb|Los Alamos National Laboratory
      - Ekkehard Koch|
      - Bob Gendler|National Institute of Standards and Technology
  stig:
    names: 
      - Dan Brodjieski|National Aeronautics and Space Administration
      - Allen Golbig|Jamf
      - Bob Gendler|National Institute of Standards and Technology      
titles:
  all_rules: All Rules
  800-53r5_high: NIST SP 800-53 Rev 5 High Impact
  800-53r5_moderate: NIST SP 800-53 Rev 5 Moderate Impact
  800-53r5_low: NIST SP 800-53 Rev 5 Low Impact
  800-171: NIST 800-171 Rev 2
<<<<<<< HEAD
  cis_lvl1: CIS Apple macOS 13.0 Ventura v1.0.0 Benchmark (Level 1)
  cis_lvl2: CIS Apple macOS 13.0 Ventura v1.0.0 Benchmark (Level 2)
  cmmc_lvl1: US CMMC 2.0 Level 1
  cmmc_lvl2: US CMMC 2.0 Level 2
=======
  cis_lvl1: CIS Apple macOS 13.0 Ventura v1.1.0 Benchmark (Level 1)
  cis_lvl2: CIS Apple macOS 13.0 Ventura v1.1.0 Benchmark (Level 2)
>>>>>>> 371cb0bf
  cisv8: CIS Controls Version 8
  cnssi-1253_low: Committee on National Security Systems Instruction No. 1253 (Low)
  cnssi-1253_moderate: Committee on National Security Systems Instruction No. 1253 (Moderate)
  cnssi-1253_high: Committee on National Security Systems Instruction No. 1253 (High)
  stig: Apple macOS 13 (Ventura) STIG - Ver 1, Rel 1<|MERGE_RESOLUTION|>--- conflicted
+++ resolved
@@ -82,15 +82,10 @@
   800-53r5_moderate: NIST SP 800-53 Rev 5 Moderate Impact
   800-53r5_low: NIST SP 800-53 Rev 5 Low Impact
   800-171: NIST 800-171 Rev 2
-<<<<<<< HEAD
-  cis_lvl1: CIS Apple macOS 13.0 Ventura v1.0.0 Benchmark (Level 1)
-  cis_lvl2: CIS Apple macOS 13.0 Ventura v1.0.0 Benchmark (Level 2)
+  cis_lvl1: CIS Apple macOS 13.0 Ventura v1.1.0 Benchmark (Level 1)
+  cis_lvl2: CIS Apple macOS 13.0 Ventura v1.1.0 Benchmark (Level 2)
   cmmc_lvl1: US CMMC 2.0 Level 1
   cmmc_lvl2: US CMMC 2.0 Level 2
-=======
-  cis_lvl1: CIS Apple macOS 13.0 Ventura v1.1.0 Benchmark (Level 1)
-  cis_lvl2: CIS Apple macOS 13.0 Ventura v1.1.0 Benchmark (Level 2)
->>>>>>> 371cb0bf
   cisv8: CIS Controls Version 8
   cnssi-1253_low: Committee on National Security Systems Instruction No. 1253 (Low)
   cnssi-1253_moderate: Committee on National Security Systems Instruction No. 1253 (Moderate)
