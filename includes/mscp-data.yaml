--- conflicted
+++ resolved
@@ -133,14 +133,8 @@
   stig: Apple macOS 13 (Ventura) STIG - Ver 1, Rel 2
   ios_stig:  Apple iOS/iPadOS 17 STIG - Ver 1, Rel 1
   ios_stig_byoad: Apple iOS/iPadOS 17 BYOAD STIG - Ver 1, Rel 1
-<<<<<<< HEAD
-ddm:
-  supported_types: []
-  services: []  
-=======
   indigo_base: BSI indigo iOS 17.x Base Configuration
   indigo_high: BSI indigo iOS 17.x High Configuration
 ddm:
   supported_types: []
-  services: []    
->>>>>>> ce4ab082
+  services: []    