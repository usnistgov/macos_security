--- conflicted
+++ resolved
@@ -1,14 +1,10 @@
 title: "macOS 11.0: Security Configuration - DISA STIG"
 description: |
-<<<<<<< HEAD
-  This guide describes the actions to take when securing a macOS 11.0 system against the DISA STIG.
-=======
   This guide describes the actions to take when securing a macOS 11 system against the DISA STIG baseline.
 authors: |
   |===
   |Dan Brodjieski|Defense Information Systems Agency
   |===
->>>>>>> 654c98f0
 profile:
   - section: "authentication"
     rules:
