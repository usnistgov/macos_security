title: "macOS 15.0: Security Configuration - NIST 800-171 Rev 3"
description: |
  This guide describes the actions to take when securing a macOS 15.0 system against the NIST 800-171 Rev 3 security baseline.

  Information System Security Officers and benchmark creators can use this catalog of settings in order to assist them in security benchmark creation. This list is a catalog, not a checklist or benchmark, and satisfaction of every item is not likely to be possible or sensible in many operational scenarios.
authors: |
  *macOS Security Compliance Project*

  |===
  |Bob Gendler|National Institute of Standards and Technology
  |Dan Brodjieski|National Aeronautics and Space Administration
  |Allen Golbig|Jamf
  |===
parent_values: "recommended"
profile:
  - section: "auditing"
    rules:
      - audit_acls_files_configure
      - audit_acls_folders_configure
      - audit_auditd_enabled
      - audit_failure_halt
      - audit_files_group_configure
      - audit_files_mode_configure
      - audit_files_owner_configure
      - audit_flags_aa_configure
      - audit_flags_ad_configure
      - audit_flags_ex_configure
      - audit_flags_fm_failed_configure
      - audit_flags_fr_configure
      - audit_flags_fw_configure
      - audit_flags_lo_configure
      - audit_folder_group_configure
      - audit_folder_owner_configure
      - audit_folders_mode_configure
      - audit_retention_configure
      - audit_settings_failure_notify
  - section: "authentication"
    rules:
      - auth_pam_login_smartcard_enforce
      - auth_pam_su_smartcard_enforce
      - auth_pam_sudo_smartcard_enforce
      - auth_smartcard_allow
      - auth_smartcard_enforce
      - auth_ssh_password_authentication_disable
  - section: "icloud"
    rules:
      - icloud_addressbook_disable
      - icloud_appleid_system_settings_disable
      - icloud_bookmarks_disable
      - icloud_calendar_disable
      - icloud_drive_disable
      - icloud_freeform_disable
      - icloud_game_center_disable
      - icloud_keychain_disable
      - icloud_mail_disable
      - icloud_notes_disable
      - icloud_photos_disable
      - icloud_private_relay_disable
      - icloud_reminders_disable
      - icloud_sync_disable
  - section: "macos"
    rules:
      - os_account_modification_disable
      - os_airdrop_disable
      - os_appleid_prompt_disable
      - os_authenticated_root_enable
      - os_bonjour_disable
      - os_burn_support_disable
      - os_config_profile_ui_install_disable
      - os_dictation_disable
      - os_erase_content_and_settings_disable
      - os_filevault_autologin_disable
      - os_firewall_default_deny_require
      - os_firmware_password_require
      - os_gatekeeper_enable
      - os_genmoji_disable
      - os_handoff_disable
      - os_home_folders_secure
      - os_httpd_disable
      - os_icloud_storage_prompt_disable
      - os_image_generation_disable
      - os_iphone_mirroring_disable
      - os_ir_support_disable
      - os_loginwindow_adminhostinfo_undefined
<<<<<<< HEAD
=======
      - os_mail_smart_reply_disable
>>>>>>> 13d1e916
      - os_mail_summary_disable
      - os_mdm_require
      - os_nfsd_disable
      - os_notes_transcription_disable
      - os_notes_transcription_summary_disable
      - os_on_device_dictation_enforce
      - os_password_proximity_disable
      - os_password_sharing_disable
      - os_photos_enhanced_search_disable
      - os_policy_banner_loginwindow_enforce
      - os_policy_banner_ssh_configure
      - os_policy_banner_ssh_enforce
      - os_privacy_setup_prompt_disable
      - os_rapid_security_response_allow
      - os_rapid_security_response_removal_disable
      - os_recovery_lock_enable
      - os_root_disable
      - os_safari_reader_summary_disable
      - os_screensaver_loginwindow_enforce
      - os_sip_enable
      - os_siri_prompt_disable
      - os_skip_screen_time_prompt_enable
      - os_skip_unlock_with_watch_enable
      - os_ssh_fips_compliant
      - os_ssh_server_alive_count_max_configure
      - os_ssh_server_alive_interval_configure
      - os_sshd_channel_timeout_configure
      - os_sshd_client_alive_count_max_configure
      - os_sshd_client_alive_interval_configure
      - os_sshd_fips_compliant
      - os_sshd_unused_connection_timeout_configure
      - os_sudo_log_enforce
      - os_sudoers_timestamp_type_configure
      - os_tftpd_disable
      - os_time_server_enabled
      - os_touchid_prompt_disable
      - os_unlock_active_user_session_disable
      - os_uucp_disable
      - os_writing_tools_disable
  - section: "passwordpolicy"
    rules:
      - pwpolicy_account_inactivity_enforce
      - pwpolicy_account_lockout_enforce
      - pwpolicy_account_lockout_timeout_enforce
      - pwpolicy_history_enforce
      - pwpolicy_minimum_length_enforce
      - pwpolicy_simple_sequence_disable
  - section: "systemsettings"
    rules:
      - system_settings_apple_watch_unlock_disable
      - system_settings_automatic_login_disable
      - system_settings_automatic_logout_enforce
      - system_settings_bluetooth_disable
      - system_settings_bluetooth_sharing_disable
      - system_settings_content_caching_disable
      - system_settings_diagnostics_reports_disable
      - system_settings_external_intelligence_disable
      - system_settings_external_intelligence_sign_in_disable
      - system_settings_filevault_enforce
      - system_settings_find_my_disable
      - system_settings_firewall_enable
      - system_settings_firewall_stealth_mode_enable
      - system_settings_gatekeeper_identified_developers_allowed
      - system_settings_gatekeeper_override_disallow
      - system_settings_guest_access_smb_disable
      - system_settings_guest_account_disable
      - system_settings_hot_corners_disable
      - system_settings_improve_assistive_voice_disable
      - system_settings_improve_search_disable
      - system_settings_improve_siri_dictation_disable
      - system_settings_internet_accounts_disable
      - system_settings_internet_sharing_disable
      - system_settings_location_services_disable
      - system_settings_loginwindow_prompt_username_password_enforce
      - system_settings_media_sharing_disabled
      - system_settings_password_hints_disable
      - system_settings_personalized_advertising_disable
      - system_settings_rae_disable
      - system_settings_screen_sharing_disable
      - system_settings_screensaver_ask_for_password_delay_enforce
      - system_settings_screensaver_password_enforce
      - system_settings_screensaver_timeout_enforce
      - system_settings_siri_disable
      - system_settings_smbd_disable
      - system_settings_ssh_disable
      - system_settings_ssh_enable
      - system_settings_system_wide_preferences_configure
      - system_settings_time_server_configure
      - system_settings_time_server_enforce
      - system_settings_token_removal_enforce
      - system_settings_touchid_unlock_disable
  - section: "Inherent"
    rules:
      - os_implement_cryptography
      - os_logical_access
      - os_malicious_code_prevention
      - os_obscure_password
      - os_prevent_priv_functions
      - os_prevent_unauthorized_disclosure
      - os_prohibit_remote_activation_collab_devices
      - os_reauth_privilege
      - os_reauth_users_change_authenticators
      - os_separate_functionality
      - os_store_encrypted_passwords
      - os_unique_identification
      - pwpolicy_force_password_change
  - section: "Permanent"
    rules:
      - os_reauth_devices_change_authenticators
      - pwpolicy_50_percent
      - system_settings_wifi_disable_when_connected_to_ethernet
  - section: "not_applicable"
    rules: 
      - os_access_control_mobile_devices
      - os_nonlocal_maintenance
  - section: "Supplemental"
    rules:
      - supplemental_controls
      - supplemental_filevault
      - supplemental_firewall_pf
      - supplemental_password_policy
      - supplemental_smartcard<|MERGE_RESOLUTION|>--- conflicted
+++ resolved
@@ -82,10 +82,7 @@
       - os_iphone_mirroring_disable
       - os_ir_support_disable
       - os_loginwindow_adminhostinfo_undefined
-<<<<<<< HEAD
-=======
       - os_mail_smart_reply_disable
->>>>>>> 13d1e916
       - os_mail_summary_disable
       - os_mdm_require
       - os_nfsd_disable
